/*
 * Copyright (C) 2012 University of Washington
 *
 * Licensed under the Apache License, Version 2.0 (the "License"); you may not
 * use this file except in compliance with the License. You may obtain a copy of
 * the License at
 *
 * http://www.apache.org/licenses/LICENSE-2.0
 *
 * Unless required by applicable law or agreed to in writing, software
 * distributed under the License is distributed on an "AS IS" BASIS, WITHOUT
 * WARRANTIES OR CONDITIONS OF ANY KIND, either express or implied. See the
 * License for the specific language governing permissions and limitations under
 * the License.
 */
package org.opendatakit.tables.Activity;

import java.util.ArrayList;
import java.util.LinkedList;
import java.util.List;

import org.opendatakit.tables.R;
import org.opendatakit.tables.Library.TouchListView;
import org.opendatakit.tables.data.ColumnProperties;
import org.opendatakit.tables.data.DbHelper;
import org.opendatakit.tables.data.KeyValueStore;
import org.opendatakit.tables.data.TableProperties;

import android.app.AlertDialog;
import android.content.Context;
import android.content.DialogInterface;
import android.content.Intent;
import android.os.Bundle;
import android.view.ContextMenu;
import android.view.ContextMenu.ContextMenuInfo;
import android.view.LayoutInflater;
import android.view.View;
import android.view.View.OnClickListener;
import android.view.View.OnLongClickListener;
import android.view.ViewGroup;
import android.view.WindowManager;
import android.widget.AdapterView;
import android.widget.ArrayAdapter;
import android.widget.EditText;
import android.widget.ImageView;
import android.widget.TextView;
import android.widget.Toast;

import com.actionbarsherlock.app.ActionBar;
import com.actionbarsherlock.app.SherlockListActivity;
import com.actionbarsherlock.view.Menu;
import com.actionbarsherlock.view.MenuItem;

/*
 * Activity that allows users to change table properties 
 * such as colum orders, prime, and sort by. Also, users
 * can create new columns and remove columns.
 * 
 * @Author : YoonSung Hong (hys235@cs.washington.edu)
 */
public class ColumnManager extends SherlockListActivity {

	public static final String INTENT_KEY_TABLE_ID = "tableId";

	// Menu IDs
	public static final int SET_AS_PRIME = 1;
	public static final int SET_AS_ORDER_BY = 2;
	public static final int REMOVE_THIS_COLUMN = 3;
	public static final int SET_AS_NONPRIME = 4;

	public static final int ADD_NEW_COL = 0;

	// For Drop & Drop Menu
	private IconicAdapter adapter;

	// Private Fields
	private String tableId;
	private TableProperties tp;
	private ColumnProperties[] cps;
	private final List<String> columnOrder = new LinkedList<String>();
	private String currentCol;

	// Initialize fields.
	private void init() {
		tableId = getIntent().getStringExtra(INTENT_KEY_TABLE_ID);
		DbHelper dbh = DbHelper.getDbHelper(this);
		tp = TableProperties.getTablePropertiesForTable(dbh, tableId,
				KeyValueStore.Type.ACTIVE);
		cps = tp.getColumns();
		columnOrder.clear();
		for ( String s : tp.getColumnOrder() ) {
			columnOrder.add(s);
		}
	}

	/*
	private void updatePrimeOrderbyInfo() {
		// Set prime and sort by information
		//TextView primeTV = (TextView)findViewById(R.id.prime_tv);
		//primeTV.setText(tp.getPrime());
		//TextView sortbyTV = (TextView)findViewById(R.id.sortby_tv);
		//sortbyTV.setText(tp.getSortBy());
	}
	 */

	@Override
	public void onCreate(Bundle icicle) {
		super.onCreate(icicle);
		setContentView(R.layout.col_manager);
		// Set title of activity
		setTitle("Column Manager");
		// set the app icon as an action to go home
		ActionBar actionBar = getSupportActionBar();
		actionBar.setDisplayHomeAsUpEnabled(true);
	}

	@Override 
	public void onResume() {
		super.onResume();

		init();

		// Create new Drag & Drop List
		createDragAndDropList();
	}

	// Retrieve current order of Drag & Drop List.
	private String[] getNewColOrderFromList() {
		String[] order = new String[adapter.getCount()];
		for (int i = 0; i < adapter.getCount(); i++) {
			order[i] = adapter.getItem(i);
		}
		return order;
	}

	/*
	// Button that allows user to add a new column.
	private void createAddNewColumnButton() {
		// Add column button
		RelativeLayout addCol = (RelativeLayout)findViewById(R.id.add_column_button);
		addCol.setClickable(true);

		// Add column button clicked
		addCol.setOnClickListener(new View.OnClickListener() {
			@Override
			public void onClick(View v) {
				// Ask a new column name
				alertForNewColumnName();
			}
		});
	}
	 */

	// Create a Drag & Drop List view.
	private void createDragAndDropList() {
		// Registration
		adapter = new IconicAdapter();
		setListAdapter(adapter);

		// Configuration
		TouchListView tlv = (TouchListView)getListView();
		tlv.setDropListener(onDrop);
		tlv.setRemoveListener(onRemove);

		// Item clicked in the Drag & Drop list
		tlv.setOnItemClickListener(new AdapterView.OnItemClickListener() {
			@Override
			public void onItemClick(AdapterView adView, View view,
					int position, long id) {
				// Load Column Property Manger with this column name
				loadColumnPropertyManager(cps[position].getElementKey());
			}
		});
	}

	@Override
	public boolean onCreateOptionsMenu(Menu menu) {
		super.onCreateOptionsMenu(menu);
		MenuItem addItem = menu.add(0, ADD_NEW_COL, 0, "Add New Column");
		addItem.setIcon(R.drawable.addrow_icon);
		addItem.setShowAsAction(MenuItem.SHOW_AS_ACTION_ALWAYS);
		return true;
	}

	@Override
	public boolean onMenuItemSelected(int featureId, MenuItem item) {

		// HANDLES DIFFERENT MENU OPTIONS
		switch(item.getItemId()) {
		case ADD_NEW_COL:
			alertForNewColumnName(null);
			return true;
		case android.R.id.home:
			startActivity(new Intent(this, TableManager.class));
			return true;
		}
		return false;
	}

	@Override
	public boolean onContextItemSelected(android.view.MenuItem item) {
		switch(item.getItemId()) {
		case SET_AS_PRIME:
			ArrayList<String> aoldPrimes = tp.getPrimeColumns();
			ArrayList<String> anewPrimes = new ArrayList<String>();
			for (int i = 0; i < aoldPrimes.size(); i++) {
				anewPrimes.add(aoldPrimes.get(i));
			}
			anewPrimes.add(currentCol);
			tp.setPrimeColumns(anewPrimes); 
			onResume();
			return true;
		case SET_AS_NONPRIME:
			ArrayList<String> roldPrimes = tp.getPrimeColumns();
			ArrayList<String> rnewPrimes = new ArrayList<String>();
			for (int i = 0; i < roldPrimes.size(); i++) {
				if (roldPrimes.get(i).equals(currentCol)) {
					continue;
				}
				rnewPrimes.add(roldPrimes.get(i));
			}
			tp.setPrimeColumns(rnewPrimes); 
			onResume();
			return true;
		case SET_AS_ORDER_BY:
			tp.setSortColumn(currentCol); 
			onResume();
			return true;	
		case REMOVE_THIS_COLUMN:
			// Drop the column from 'data' table
			tp.deleteColumn(currentCol);

			// Update changes in other tables
			// To be done

			// Resume UI
			onResume();
			return true;
		}
		return false;
	}

	// Load Column Property Manager Activity.
	private void loadColumnPropertyManager(String elementKey) {
		Intent cpm = new Intent(this, PropertyManager.class);
		cpm.putExtra(PropertyManager.INTENT_KEY_TABLE_ID, tableId);
<<<<<<< HEAD
        cpm.putExtra(PropertyManager.INTENT_KEY_ELEMENT_KEY, elementKey);
=======
		cpm.putExtra(PropertyManager.INTENT_KEY_COLUMN_NAME, name);
>>>>>>> 57814188
		startActivity(cpm);
	}

	// Ask for a new column name.
	private void alertForNewColumnName(String givenColName) {

		AlertDialog newColumnAlert;

		// Prompt an alert box
		AlertDialog.Builder alert = new AlertDialog.Builder(this);
		alert.setTitle("Name of New Column");


		// Set an EditText view to get user input 
		final EditText input = new EditText(this);
		input.setFocusableInTouchMode(true);
		input.setFocusable(true);
		input.requestFocus();
		// adding the following line
		//((InputMethodManager)getSystemService(Context.INPUT_METHOD_SERVICE))
		//.showSoftInput(input, InputMethodManager.SHOW_FORCED);
		alert.setView(input);
		if (givenColName != null) 
			input.setText(givenColName);

		// OK Action => Create new Column
		alert.setPositiveButton("Ok", new DialogInterface.OnClickListener() {
			public void onClick(DialogInterface dialog, int whichButton) {
				String colName = input.getText().toString();
				colName = colName.trim();

				// if not, add a new column
				if (tp.getColumnIndex(colName) < 0) {
					if (colName == null || colName.equals("")) {
						toastColumnNameError("Column name cannot be empty!");
						alertForNewColumnName(null);
					} else if (colName.contains(" ")) {
						toastColumnNameError("Column name cannot contain spaces!");
						alertForNewColumnName(colName.replace(' ', '_'));
					} else if (ColumnProperties.displayNameConflict(tableId, 
					    colName, DbHelper.getDbHelper(ColumnManager.this))){
					  toastColumnNameError("\"" + colName + 
					      "\" is already in use!");
					  alertForNewColumnName(null);
					} else {
						// Create new column
						ColumnProperties cp = tp.addColumn(colName, null, null);
						cps = tp.getColumns();
						columnOrder.clear();
						for ( String s : tp.getColumnOrder() ) {
							columnOrder.add(s);
						}
						adapter.notifyDataSetChanged();						
						// Load Column Property Manger
<<<<<<< HEAD
					    loadColumnPropertyManager(cp.getElementKey());
=======
						loadColumnPropertyManager(cp.getColumnDbName());
>>>>>>> 57814188
					}
				} else {
					toastColumnNameError(colName + " is already existing column!");
				}
			}
		});

		// Cancel Action
		alert.setNegativeButton("Cancel", new DialogInterface.OnClickListener() {
			public void onClick(DialogInterface dialog, int whichButton) {
				// Canceled.
			}
		});

		newColumnAlert = alert.create();
		newColumnAlert.getWindow().setSoftInputMode(WindowManager.LayoutParams.
				SOFT_INPUT_STATE_ALWAYS_VISIBLE);
		newColumnAlert.show();
		//alert.show();
	}

	private void toastColumnNameError(String msg) {
		Context context = getApplicationContext();
		Toast toast = Toast.makeText(context, msg, Toast.LENGTH_LONG);
		toast.show();
	}

	@Override
	public void onBackPressed() {
		setResult(RESULT_OK);
		finish();
	}

	// Drag & Drop 
	private TouchListView.DropListener onDrop=new TouchListView.DropListener() {
		@Override
		public void drop(int from, int to) {	
			String item = columnOrder.get(from);
			columnOrder.remove(from);
			columnOrder.add(to, item);
			ArrayList<String> newOrder = new ArrayList<String>();
			for (int i = 0; i < columnOrder.size(); i++) {
				newOrder.add(columnOrder.get(i));
			}
			tp.setColumnOrder(newOrder);
			columnOrder.clear();
			for (String s : tp.getColumnOrder()) {
				columnOrder.add(s);
			}
			// have to call this so that displayName refers to the correct column
			DbHelper dbh = DbHelper.getDbHelper(ColumnManager.this);
			tp = TableProperties.getTablePropertiesForTable(dbh, tableId,
					KeyValueStore.Type.ACTIVE);
			cps = tp.getColumns();
			adapter.notifyDataSetChanged();
		}
	};

	// Drag & Drop
	private TouchListView.RemoveListener onRemove=new TouchListView.RemoveListener() {
		@Override
		public void remove(int which) {
			String item = adapter.getItem(which);
			if ( item != null ) {
				adapter.remove(item);
			}
		}
	};

	// Drag & Drop List Adapter
	class IconicAdapter extends ArrayAdapter<String> {
		IconicAdapter() {
			super(ColumnManager.this, R.layout.touchlistview_row2, columnOrder);
		}

		public View getView(int position, View convertView,
				ViewGroup parent) {
			View row = convertView;

			if (row == null) {													
				LayoutInflater inflater=getLayoutInflater();

				row = inflater.inflate(R.layout.touchlistview_row2, parent, false);
			}

			// Current Position in the List
			final int currentPosition = position;
			String currentColName = columnOrder.get(position);

			// Register name of colunm at each row in the list view
			TextView label = (TextView)row.findViewById(R.id.row_label);		
			label.setText(cps[position].getDisplayName());

			// Register ext info for columns
			TextView ext = (TextView)row.findViewById(R.id.row_ext);
			String extStr = "";
			if (tp.isColumnPrime(currentColName)) {
				extStr += "Collection Column";
			} else if (currentColName.equals(tp.getSortColumn())) {
				extStr += "Sort Column";
			}
			ext.setText(extStr);

			// clicking this image button opens a contextual menu 
			// to edit column properties
			final ImageView edit = (ImageView)row.findViewById(R.id.row_options);

			edit.setOnCreateContextMenuListener(new View.OnCreateContextMenuListener() {	
				@Override
				public void onCreateContextMenu(ContextMenu menu, View v,
						ContextMenuInfo menuInfo) {

					// Current column selected
					currentCol = columnOrder.get(currentPosition);

					// Options for each item on the list
					if(tp.isColumnPrime(currentCol)) {
						menu.add(0, SET_AS_NONPRIME, 0,
								"Unset as Collection View Based on This");
					} else {
						menu.add(0, SET_AS_PRIME, 0, "Set as Collection View Based on This");
					}
					menu.add(0, SET_AS_ORDER_BY, 0, "Set as Sort Column");
					menu.add(0, REMOVE_THIS_COLUMN, 0, "Delete this Column");
				}
			});

			edit.setOnClickListener(new OnClickListener() {
				@Override
				public void onClick(View v) {
					edit.showContextMenu();

				}});

			edit.setOnLongClickListener(new OnLongClickListener() {
				@Override
				public boolean onLongClick(View v) {
					return true;
				}});

			return(row);
		}
	}
}<|MERGE_RESOLUTION|>--- conflicted
+++ resolved
@@ -244,11 +244,7 @@
 	private void loadColumnPropertyManager(String elementKey) {
 		Intent cpm = new Intent(this, PropertyManager.class);
 		cpm.putExtra(PropertyManager.INTENT_KEY_TABLE_ID, tableId);
-<<<<<<< HEAD
         cpm.putExtra(PropertyManager.INTENT_KEY_ELEMENT_KEY, elementKey);
-=======
-		cpm.putExtra(PropertyManager.INTENT_KEY_COLUMN_NAME, name);
->>>>>>> 57814188
 		startActivity(cpm);
 	}
 
@@ -303,11 +299,7 @@
 						}
 						adapter.notifyDataSetChanged();						
 						// Load Column Property Manger
-<<<<<<< HEAD
 					    loadColumnPropertyManager(cp.getElementKey());
-=======
-						loadColumnPropertyManager(cp.getColumnDbName());
->>>>>>> 57814188
 					}
 				} else {
 					toastColumnNameError(colName + " is already existing column!");
