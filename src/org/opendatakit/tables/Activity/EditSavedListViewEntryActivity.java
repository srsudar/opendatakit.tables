/*
 * Copyright (C) 2012 University of Washington
 *
 * Licensed under the Apache License, Version 2.0 (the "License"); you may not
 * use this file except in compliance with the License. You may obtain a copy of
 * the License at
 *
 * http://www.apache.org/licenses/LICENSE-2.0
 *
 * Unless required by applicable law or agreed to in writing, software
 * distributed under the License is distributed on an "AS IS" BASIS, WITHOUT
 * WARRANTIES OR CONDITIONS OF ANY KIND, either express or implied. See the
 * License for the specific language governing permissions and limitations under
 * the License.
 */
package org.opendatakit.tables.Activity;

import java.util.List;

import org.opendatakit.tables.activities.ListDisplayActivity;
import org.opendatakit.tables.data.DbHelper;
import org.opendatakit.tables.data.KeyValueStore;
import org.opendatakit.tables.data.KeyValueStoreHelper;
import org.opendatakit.tables.data.KeyValueStoreHelper.AspectHelper;
import org.opendatakit.tables.data.TableProperties;
import org.opendatakit.tables.lib.EditNameDialogPreference;
import org.opendatakit.tables.lib.EditSavedViewEntryActivity;

import android.content.Intent;
import android.net.Uri;
import android.os.Bundle;
import android.preference.Preference;
import android.preference.Preference.OnPreferenceClickListener;
import android.preference.PreferenceActivity;
import android.util.Log;
import android.widget.Toast;

/**
 * This class is the point of interaction by which list views are added and
 * managed.
 *
 * @author sudar.sam@gmail.com
 *
 */
/*
 * All that I can think we need to have at this point is a name of the list
 * view and a filename associated with that list view. Perhaps we'll eventually
 * also want to set the type to be either collection view or regular? Unsure...
 * It should do checking for things like duplicate names, limit values and
 * things so that we won't be able to inject into the underlying SQL db, etc.
 */
<<<<<<< HEAD
public class EditSavedListViewEntryActivity extends PreferenceActivity {

  private static final String TAG =
      EditSavedListViewEntryActivity.class.getName();

  private static final String OI_FILE_PICKER_INTENT_STRING =
      "org.openintents.action.PICK_FILE";

  /*
   * These are the keys in the preference_listview_entry.xml file that
   * correspond to the preferences for what they sound like.
   */
  private static final String PREFERENCE_KEY_LISTVIEW_NAME = "listview_name";
  private static final String PREFERENCE_KEY_LISTVIEW_FILE = "listview_file";

  /**
   * Intent key for the table id.
   */
  public static final String INTENT_KEY_TABLE_ID = "tableId";

  /**
   * Name of the list view. Also the name of the aspect where the info about
   * the last view resides.
   */
  public static final String INTENT_KEY_LISTVIEW_NAME = "listViewName";

  /**
   * Return code for having added a file name for the list view.
   */
  private static final int RETURN_CODE_NEW_FILE = 0;

  // The table id to which this list view belongs.
  private String tableId;
  // The table properties object for the table to which it belongs.
  private TableProperties tp;
  private DbHelper dbh;
  // These are the partition and aspect helpers for setting info in the KVS.
  private KeyValueStoreHelper kvsh;
  private AspectHelper aspectHelper;
  // This is the user-defined name of the list view.
  private String listViewName;
  // This is the filename defined for this list view.
  private String listViewFilename;

  @Override
  public void onCreate(Bundle savedInstanceState) {
    super.onCreate(savedInstanceState);
    this.tableId = getIntent().getStringExtra(INTENT_KEY_TABLE_ID);
    this.dbh = DbHelper.getDbHelper(this);
    this.listViewName = getIntent().getStringExtra(INTENT_KEY_LISTVIEW_NAME);
    this.tp = TableProperties.getTablePropertiesForTable(dbh, tableId,
        KeyValueStore.Type.ACTIVE);
    this.kvsh =
        tp.getKeyValueStoreHelper(ListDisplayActivity.KVS_PARTITION_VIEWS);
    this.aspectHelper = kvsh.getAspectHelper(listViewName);
    this.listViewFilename =
        aspectHelper.getString(ListDisplayActivity.KEY_FILENAME);
    addPreferencesFromResource(
        org.opendatakit.tables.R.xml.preference_listview_entry);
  }

  @Override
  public void onResume() {
    super.onResume();
    init();
  }

  public String getCurrentListViewName() {
    return listViewName;
  }

  /**
   * Just init some local things like the handlers we need to custom manager.
   */
  private void init() {
    // First set the appropriate summary information of the filename to
    // display to the user.
    EditNameDialogPreference namePreference =
        (EditNameDialogPreference)
        findPreference(PREFERENCE_KEY_LISTVIEW_NAME);
    namePreference.setCallingActivity(this);
    // We want the edit text to display the current name.
    Preference filePreference = findPreference(PREFERENCE_KEY_LISTVIEW_FILE);
    filePreference.setSummary(listViewFilename);
    // Changing the name of the listview is handled by android. We need to
    // handle the intent for launching and saving the file name ourselves.
    filePreference.setOnPreferenceClickListener(
        new OnPreferenceClickListener() {

      /**
       * If clicked, we want to launch the OI File Manager and be ready to
       * have it returned to us.
       * <p>
       * Will error if OI File Manager isn't installed.
       */
      @Override
      public boolean onPreferenceClick(Preference preference) {
        Intent filePickerIntent = new Intent(OI_FILE_PICKER_INTENT_STRING);
        // Set the current filename.
        if (listViewFilename != null) {
          filePickerIntent.setData(Uri.parse("file:///" + listViewFilename));
        }
        startActivityForResult(filePickerIntent, RETURN_CODE_NEW_FILE);
        return true;
      }

    });
  }

  public void tryToSaveNewName(String newName) {
      EditNameDialogPreference namePreference = (EditNameDialogPreference)
          findPreference(PREFERENCE_KEY_LISTVIEW_NAME);
      if (newName.equals(listViewName)) {
        // Then nothing was changed, or the key did not exist.
        return;
      }
      // Otherwise, something changed and we need to update.
      // First let's do a check to see if it's a duplicate that we'll need to
      // disallow.
      List<String> existingListNames = kvsh.getAspectsForPartition();
      for (String name : existingListNames) {
        if (newName.equals(name)) {
          // Duplicate name, don't allow it.
          Toast.makeText(this, "The name \"" + newName
              + "\" is already in use!", Toast.LENGTH_LONG).show();
          return;
        }
      }
      // Otherwise, it changed and is an acceptable name. First we need to
      // delete the old entry, which we'll do by deleting the aspect.
      int numDeleted = aspectHelper.deleteAllEntriesInThisAspect();
      Log.d(TAG, "deleted " + numDeleted + " entries from aspect: "
          + listViewFilename);
      // Update the name.
      listViewName = newName;
      // Update the aspect helper so we are moving things to the correct place.
      aspectHelper = kvsh.getAspectHelper(listViewName);
      // If a filename exists, set it.
      if (listViewFilename != null && !listViewFilename.equals("")) {
        aspectHelper.setString(ListDisplayActivity.KEY_FILENAME,
            listViewFilename);
      }
      namePreference.setSummary(listViewName);
  }

  @Override
  public void onActivityResult(int requestCode, int resultCode, Intent data) {
    if (resultCode == RESULT_CANCELED) {
      return;
    }
    switch (requestCode) {
    case RETURN_CODE_NEW_FILE:
      Uri newFileUri = data.getData();
      String newFilename = newFileUri.getPath();
      if (newFilename != null && !newFilename.equals("")) {
        aspectHelper.setString(ListDisplayActivity.KEY_FILENAME, newFilename);
        listViewFilename = newFilename;
      } else {
        Log.d(TAG, "received null or empty string from file picker: "
            + newFilename);
      }
      break;
    default:
      super.onActivityResult(requestCode, resultCode, data);
    }
  }

  @Override
  protected void onPause() {
    super.onPause();
    // According to:
    // http://developer.android.com/guide/topics/ui/settings.html#Activity
    // the listener should be unregistered here.
//    getPreferenceScreen().getSharedPreferences()
//      .unregisterOnSharedPreferenceChangeListener(this);
  }
=======
public class EditSavedListViewEntryActivity extends PreferenceActivity implements EditSavedViewEntryActivity {

	private static final String TAG = 
			EditSavedListViewEntryActivity.class.getName();

	private static final String OI_FILE_PICKER_INTENT_STRING = 
			"org.openintents.action.PICK_FILE";

	/*
	 * These are the keys in the preference_listview_entry.xml file that 
	 * correspond to the preferences for what they sound like.
	 */
	private static final String PREFERENCE_KEY_LISTVIEW_NAME = "listview_name";
	private static final String PREFERENCE_KEY_LISTVIEW_FILE = "listview_file";

	/**
	 * Intent key for the table id.
	 */
	public static final String INTENT_KEY_TABLE_ID = "tableId";

	/**
	 * Name of the list view. Also the name of the aspect where the info about 
	 * the last view resides.
	 */
	public static final String INTENT_KEY_LISTVIEW_NAME = "listViewName";

	/**
	 * Return code for having added a file name for the list view.
	 */
	private static final int RETURN_CODE_NEW_FILE = 0;

	// The table id to which this list view belongs.
	private String tableId;
	// The table properties object for the table to which it belongs.
	private TableProperties tp;
	private DbHelper dbh;
	// These are the partition and aspect helpers for setting info in the KVS.
	private KeyValueStoreHelper kvsh;
	private AspectHelper aspectHelper;
	// This is the user-defined name of the list view.
	private String listViewName;
	// This is the filename defined for this list view.
	private String listViewFilename;

	@Override
	public void onCreate(Bundle savedInstanceState) {
		super.onCreate(savedInstanceState);
		this.tableId = getIntent().getStringExtra(INTENT_KEY_TABLE_ID);
		this.dbh = DbHelper.getDbHelper(this);
		this.listViewName = getIntent().getStringExtra(INTENT_KEY_LISTVIEW_NAME);
		this.tp = TableProperties.getTablePropertiesForTable(dbh, tableId, 
				KeyValueStore.Type.ACTIVE);
		this.kvsh = 
				tp.getKeyValueStoreHelper(ListDisplayActivity.KVS_PARTITION_VIEWS);
		this.aspectHelper = kvsh.getAspectHelper(listViewName);
		this.listViewFilename = 
				aspectHelper.getString(ListDisplayActivity.KEY_FILENAME);
		addPreferencesFromResource(
				org.opendatakit.tables.R.xml.preference_listview_entry);
	}

	@Override
	public void onResume() {
		super.onResume();
		init();
	}

	public String getCurrentViewName() {
		return listViewName;
	}

	/**
	 * Just init some local things like the handlers we need to custom manager.
	 */
	private void init() {
		// First set the appropriate summary information of the filename to 
		// display to the user.
		EditNameDialogPreference namePreference = 
				(EditNameDialogPreference) 
				findPreference(PREFERENCE_KEY_LISTVIEW_NAME);
		namePreference.setCallingActivity(this);
		// We want the edit text to display the current name.
		Preference filePreference = findPreference(PREFERENCE_KEY_LISTVIEW_FILE);
		filePreference.setSummary(listViewFilename);
		// Changing the name of the listview is handled by android. We need to 
		// handle the intent for launching and saving the file name ourselves.
		filePreference.setOnPreferenceClickListener(
				new OnPreferenceClickListener() {

					/**
					 * If clicked, we want to launch the OI File Manager and be ready to
					 * have it returned to us.
					 * <p>
					 * Will error if OI File Manager isn't installed.
					 */
					@Override
					public boolean onPreferenceClick(Preference preference) {
						Intent filePickerIntent = new Intent(OI_FILE_PICKER_INTENT_STRING);
						// Set the current filename.
						if (listViewFilename != null) {
							filePickerIntent.setData(Uri.parse("file:///" + listViewFilename));
						}
						startActivityForResult(filePickerIntent, RETURN_CODE_NEW_FILE);
						return true;
					}

				});
	}

	public void tryToSaveNewName(String newName) {
		EditNameDialogPreference namePreference = (EditNameDialogPreference) 
				findPreference(PREFERENCE_KEY_LISTVIEW_NAME);
		if (newName.equals(listViewName)) {
			// Then nothing was changed, or the key did not exist.
			return;
		}
		// Otherwise, something changed and we need to update.
		// First let's do a check to see if it's a duplicate that we'll need to
		// disallow.
		List<String> existingListNames = kvsh.getAspectsForPartition();
		for (String name : existingListNames) {
			if (newName.equals(name)) {
				// Duplicate name, don't allow it.
				Toast.makeText(this, "The name \"" + newName 
						+ "\" is already in use!", Toast.LENGTH_LONG).show();
				return;
			}
		}
		// Otherwise, it changed and is an acceptable name. First we need to 
		// delete the old entry, which we'll do by deleting the aspect.
		int numDeleted = aspectHelper.deleteAllEntriesInThisAspect();
		Log.d(TAG, "deleted " + numDeleted + " entries from aspect: " 
				+ listViewFilename);
		// Update the name.
		listViewName = newName;
		// Update the aspect helper so we are moving things to the correct place.
		aspectHelper = kvsh.getAspectHelper(listViewName);
		// If a filename exists, set it.
		if (listViewFilename != null && !listViewFilename.equals("")) {
			aspectHelper.setString(ListDisplayActivity.KEY_FILENAME, 
					listViewFilename);

		}
		namePreference.setSummary(listViewName);  
	}

	@Override
	public void onActivityResult(int requestCode, int resultCode, Intent data) {
		if (resultCode == RESULT_CANCELED) {
			return;
		}
		switch (requestCode) {
		case RETURN_CODE_NEW_FILE:
			Uri newFileUri = data.getData();
			String newFilename = newFileUri.getPath();
			if (newFilename != null && !newFilename.equals("")) {
				aspectHelper.setString(ListDisplayActivity.KEY_FILENAME, newFilename);
				listViewFilename = newFilename;
			} else {
				Log.d(TAG, "received null or empty string from file picker: " 
						+ newFilename);
			}
			break;
		default:
			super.onActivityResult(requestCode, resultCode, data);
		}
	}

	@Override
	protected void onPause() {
		super.onPause();
		// According to: 
		// http://developer.android.com/guide/topics/ui/settings.html#Activity
		// the listener should be unregistered here.
		//    getPreferenceScreen().getSharedPreferences()
		//      .unregisterOnSharedPreferenceChangeListener(this);
	}
>>>>>>> c48821c4

}<|MERGE_RESOLUTION|>--- conflicted
+++ resolved
@@ -49,194 +49,16 @@
  * It should do checking for things like duplicate names, limit values and
  * things so that we won't be able to inject into the underlying SQL db, etc.
  */
-<<<<<<< HEAD
-public class EditSavedListViewEntryActivity extends PreferenceActivity {
+public class EditSavedListViewEntryActivity extends PreferenceActivity implements EditSavedViewEntryActivity {
 
   private static final String TAG =
-      EditSavedListViewEntryActivity.class.getName();
+			EditSavedListViewEntryActivity.class.getName();
 
   private static final String OI_FILE_PICKER_INTENT_STRING =
-      "org.openintents.action.PICK_FILE";
-
-  /*
-   * These are the keys in the preference_listview_entry.xml file that
-   * correspond to the preferences for what they sound like.
-   */
-  private static final String PREFERENCE_KEY_LISTVIEW_NAME = "listview_name";
-  private static final String PREFERENCE_KEY_LISTVIEW_FILE = "listview_file";
-
-  /**
-   * Intent key for the table id.
-   */
-  public static final String INTENT_KEY_TABLE_ID = "tableId";
-
-  /**
-   * Name of the list view. Also the name of the aspect where the info about
-   * the last view resides.
-   */
-  public static final String INTENT_KEY_LISTVIEW_NAME = "listViewName";
-
-  /**
-   * Return code for having added a file name for the list view.
-   */
-  private static final int RETURN_CODE_NEW_FILE = 0;
-
-  // The table id to which this list view belongs.
-  private String tableId;
-  // The table properties object for the table to which it belongs.
-  private TableProperties tp;
-  private DbHelper dbh;
-  // These are the partition and aspect helpers for setting info in the KVS.
-  private KeyValueStoreHelper kvsh;
-  private AspectHelper aspectHelper;
-  // This is the user-defined name of the list view.
-  private String listViewName;
-  // This is the filename defined for this list view.
-  private String listViewFilename;
-
-  @Override
-  public void onCreate(Bundle savedInstanceState) {
-    super.onCreate(savedInstanceState);
-    this.tableId = getIntent().getStringExtra(INTENT_KEY_TABLE_ID);
-    this.dbh = DbHelper.getDbHelper(this);
-    this.listViewName = getIntent().getStringExtra(INTENT_KEY_LISTVIEW_NAME);
-    this.tp = TableProperties.getTablePropertiesForTable(dbh, tableId,
-        KeyValueStore.Type.ACTIVE);
-    this.kvsh =
-        tp.getKeyValueStoreHelper(ListDisplayActivity.KVS_PARTITION_VIEWS);
-    this.aspectHelper = kvsh.getAspectHelper(listViewName);
-    this.listViewFilename =
-        aspectHelper.getString(ListDisplayActivity.KEY_FILENAME);
-    addPreferencesFromResource(
-        org.opendatakit.tables.R.xml.preference_listview_entry);
-  }
-
-  @Override
-  public void onResume() {
-    super.onResume();
-    init();
-  }
-
-  public String getCurrentListViewName() {
-    return listViewName;
-  }
-
-  /**
-   * Just init some local things like the handlers we need to custom manager.
-   */
-  private void init() {
-    // First set the appropriate summary information of the filename to
-    // display to the user.
-    EditNameDialogPreference namePreference =
-        (EditNameDialogPreference)
-        findPreference(PREFERENCE_KEY_LISTVIEW_NAME);
-    namePreference.setCallingActivity(this);
-    // We want the edit text to display the current name.
-    Preference filePreference = findPreference(PREFERENCE_KEY_LISTVIEW_FILE);
-    filePreference.setSummary(listViewFilename);
-    // Changing the name of the listview is handled by android. We need to
-    // handle the intent for launching and saving the file name ourselves.
-    filePreference.setOnPreferenceClickListener(
-        new OnPreferenceClickListener() {
-
-      /**
-       * If clicked, we want to launch the OI File Manager and be ready to
-       * have it returned to us.
-       * <p>
-       * Will error if OI File Manager isn't installed.
-       */
-      @Override
-      public boolean onPreferenceClick(Preference preference) {
-        Intent filePickerIntent = new Intent(OI_FILE_PICKER_INTENT_STRING);
-        // Set the current filename.
-        if (listViewFilename != null) {
-          filePickerIntent.setData(Uri.parse("file:///" + listViewFilename));
-        }
-        startActivityForResult(filePickerIntent, RETURN_CODE_NEW_FILE);
-        return true;
-      }
-
-    });
-  }
-
-  public void tryToSaveNewName(String newName) {
-      EditNameDialogPreference namePreference = (EditNameDialogPreference)
-          findPreference(PREFERENCE_KEY_LISTVIEW_NAME);
-      if (newName.equals(listViewName)) {
-        // Then nothing was changed, or the key did not exist.
-        return;
-      }
-      // Otherwise, something changed and we need to update.
-      // First let's do a check to see if it's a duplicate that we'll need to
-      // disallow.
-      List<String> existingListNames = kvsh.getAspectsForPartition();
-      for (String name : existingListNames) {
-        if (newName.equals(name)) {
-          // Duplicate name, don't allow it.
-          Toast.makeText(this, "The name \"" + newName
-              + "\" is already in use!", Toast.LENGTH_LONG).show();
-          return;
-        }
-      }
-      // Otherwise, it changed and is an acceptable name. First we need to
-      // delete the old entry, which we'll do by deleting the aspect.
-      int numDeleted = aspectHelper.deleteAllEntriesInThisAspect();
-      Log.d(TAG, "deleted " + numDeleted + " entries from aspect: "
-          + listViewFilename);
-      // Update the name.
-      listViewName = newName;
-      // Update the aspect helper so we are moving things to the correct place.
-      aspectHelper = kvsh.getAspectHelper(listViewName);
-      // If a filename exists, set it.
-      if (listViewFilename != null && !listViewFilename.equals("")) {
-        aspectHelper.setString(ListDisplayActivity.KEY_FILENAME,
-            listViewFilename);
-      }
-      namePreference.setSummary(listViewName);
-  }
-
-  @Override
-  public void onActivityResult(int requestCode, int resultCode, Intent data) {
-    if (resultCode == RESULT_CANCELED) {
-      return;
-    }
-    switch (requestCode) {
-    case RETURN_CODE_NEW_FILE:
-      Uri newFileUri = data.getData();
-      String newFilename = newFileUri.getPath();
-      if (newFilename != null && !newFilename.equals("")) {
-        aspectHelper.setString(ListDisplayActivity.KEY_FILENAME, newFilename);
-        listViewFilename = newFilename;
-      } else {
-        Log.d(TAG, "received null or empty string from file picker: "
-            + newFilename);
-      }
-      break;
-    default:
-      super.onActivityResult(requestCode, resultCode, data);
-    }
-  }
-
-  @Override
-  protected void onPause() {
-    super.onPause();
-    // According to:
-    // http://developer.android.com/guide/topics/ui/settings.html#Activity
-    // the listener should be unregistered here.
-//    getPreferenceScreen().getSharedPreferences()
-//      .unregisterOnSharedPreferenceChangeListener(this);
-  }
-=======
-public class EditSavedListViewEntryActivity extends PreferenceActivity implements EditSavedViewEntryActivity {
-
-	private static final String TAG = 
-			EditSavedListViewEntryActivity.class.getName();
-
-	private static final String OI_FILE_PICKER_INTENT_STRING = 
 			"org.openintents.action.PICK_FILE";
 
 	/*
-	 * These are the keys in the preference_listview_entry.xml file that 
+         * These are the keys in the preference_listview_entry.xml file that
 	 * correspond to the preferences for what they sound like.
 	 */
 	private static final String PREFERENCE_KEY_LISTVIEW_NAME = "listview_name";
@@ -248,7 +70,7 @@
 	public static final String INTENT_KEY_TABLE_ID = "tableId";
 
 	/**
-	 * Name of the list view. Also the name of the aspect where the info about 
+         * Name of the list view. Also the name of the aspect where the info about
 	 * the last view resides.
 	 */
 	public static final String INTENT_KEY_LISTVIEW_NAME = "listViewName";
@@ -404,6 +226,5 @@
 		//    getPreferenceScreen().getSharedPreferences()
 		//      .unregisterOnSharedPreferenceChangeListener(this);
 	}
->>>>>>> c48821c4
 
 }