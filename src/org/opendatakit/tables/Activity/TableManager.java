/*
 * Copyright (C) 2012 University of Washington
 *
 * Licensed under the Apache License, Version 2.0 (the "License"); you may not
 * use this file except in compliance with the License. You may obtain a copy of
 * the License at
 *
 * http://www.apache.org/licenses/LICENSE-2.0
 *
 * Unless required by applicable law or agreed to in writing, software
 * distributed under the License is distributed on an "AS IS" BASIS, WITHOUT
 * WARRANTIES OR CONDITIONS OF ANY KIND, either express or implied. See the
 * License for the specific language governing permissions and limitations under
 * the License.
 */
package org.opendatakit.tables.Activity;

import java.util.ArrayList;
import java.util.HashMap;
import java.util.List;
import java.util.Map;

import org.opendatakit.tables.R;
import org.opendatakit.tables.Activity.importexport.ImportExportActivity;
import org.opendatakit.tables.activities.ConflictResolutionActivity;
import org.opendatakit.tables.activities.Controller;
import org.opendatakit.tables.data.ColumnProperties;
import org.opendatakit.tables.data.DbHelper;
import org.opendatakit.tables.data.KeyValueStore;
<<<<<<< HEAD
import org.opendatakit.tables.data.Preferences;
import org.opendatakit.tables.data.TableProperties;
import org.opendatakit.tables.data.TableType;

import android.app.AlertDialog;
import android.app.ListActivity;
import android.content.Context;
import android.content.DialogInterface;
import android.content.Intent;
import android.os.Bundle;
import android.util.Log;
import android.view.ContextMenu;
import android.view.ContextMenu.ContextMenuInfo;
import android.view.Menu;
import android.view.MenuItem;
import android.view.View;
=======
import org.opendatakit.tables.data.Preferences;
import org.opendatakit.tables.data.TableProperties;

import android.app.AlertDialog;
import android.content.Context;
import android.content.DialogInterface;
import android.content.Intent;
import android.os.Bundle;
import android.util.Log;
import android.view.ContextMenu;
import android.view.ContextMenu.ContextMenuInfo;
import android.view.View;
>>>>>>> 06982f42
import android.view.WindowManager;
import android.widget.AdapterView;
import android.widget.EditText;
import android.widget.ListView;
import android.widget.SimpleAdapter;
import android.widget.Toast;

import com.actionbarsherlock.app.SherlockListActivity;
import com.actionbarsherlock.view.Menu;
import com.actionbarsherlock.view.MenuItem;
import com.actionbarsherlock.view.SubMenu;

public class TableManager extends SherlockListActivity {

	public static final int ADD_NEW_TABLE     		= 1;
	public static final int ADD_NEW_SECURITY_TABLE 	= 2;
	public static final int IMPORT_EXPORT			= 3;
	public static final int SET_DEFAULT_TABLE 		= 4;
	public static final int SET_SECURITY_TABLE      = 5;
	public static final int SET_SHORTCUT_TABLE      = 6;
	public static final int REMOVE_TABLE      		= 7;
	public static final int ADD_NEW_SHORTCUT_TABLE  = 8;
	public static final int UNSET_DEFAULT_TABLE     = 9;
	public static final int UNSET_SECURITY_TABLE    = 10;
	public static final int UNSET_SHORTCUT_TABLE    = 11;
	public static final int AGGREGATE               = 12;
	public static final int LAUNCH_TPM              = 13;
	public static final int LAUNCH_CONFLICT_MANAGER = 14;
	public static final int LAUNCH_DPREFS_MANAGER   = 15;
	public static final int LAUNCH_SECURITY_MANAGER = 16;
	
	private static String[] from = new String[] {"label", "ext"};
	private static int[] to = new int[] { android.R.id.text1, android.R.id.text2 };
	
	private DbHelper dbh;
	private Preferences prefs;
	private TableProperties[] tableProps;
	
	private SimpleAdapter arrayAdapter;
	
	 @Override
	 public void onCreate(Bundle savedInstanceState) {
		 super.onCreate(savedInstanceState);
		 dbh = DbHelper.getDbHelper(this);
		 prefs = new Preferences(this);
		 
		 // Remove title of activity
		 //setTitle("ODK Tables > Table Manager");
	     setTitle("");
		 
		 // Set Content View
		 setContentView(R.layout.white_list);
		 
		 refreshList();
	 }
	 
	 @Override
	 public void onResume() {
		 super.onResume();
		 refreshList();
	 }
	 
	 private void makeNoTableNotice() {
		 List<HashMap<String, String>> fillMaps = new ArrayList<HashMap<String, String>>();
		 HashMap<String, String> temp = new HashMap<String, String>();
		 temp.put("label", "Use the + button in the top right corner to add a new table");
		 fillMaps.add(temp);
		 arrayAdapter = new SimpleAdapter(this, fillMaps, R.layout.white_list_row, from, to);
		 setListAdapter(arrayAdapter);
	 }
	 
	 public void refreshList() {
		 registerForContextMenu(getListView());
		 tableProps = TableProperties.getTablePropertiesForAll(dbh,
		     KeyValueStore.Type.ACTIVE);
		 Log.d("TM", "refreshing list, tableProps.length=" + tableProps.length);
		 if (tableProps.length == 0) {
		     makeNoTableNotice();
		     return;
		 }
		 String defTableId = prefs.getDefaultTableId();
		 List<Map<String, String>> fMaps =
		     new ArrayList<Map<String, String>>();
		 for(TableProperties tp : tableProps) {
		     Map<String, String> map = new HashMap<String, String>();
		     map.put("label", tp.getDisplayName());
		     if (tp.getTableType() == TableType.security) {
		         map.put("ext", "SMS Access Control Table");
		     } else if (tp.getTableType() ==
		         TableType.shortcut) {
		         map.put("ext", "Shortcut Table");
		     }
		     if(tp.getTableId() == defTableId) {
		         if(map.get("ext") == null) {
		             map.put("ext", "Default Table");
		         } else {
		             map.put("ext", map.get("ext") + "; Default Table");
		         }
		     }
		     fMaps.add(map);
		 }
		 	 
		 // fill in the grid_item layout
		 arrayAdapter = new SimpleAdapter(this, fMaps, R.layout.white_list_row, from, to); 
		 setListAdapter(arrayAdapter);
		
		 ListView lv = getListView();
		 lv.setOnItemClickListener(new AdapterView.OnItemClickListener() {
				
			 	@Override
				public void onItemClick(AdapterView adView, View view,
											int position, long id) {
					// Load Selected Table
					loadSelectedTable(position);
				}
		 });
	 } 
	 
	 private void loadSelectedTable(int index) {
	     TableProperties tp = tableProps[index];
	     Controller.launchTableActivity(this, tp, true);
	 }
	 
	 @Override
	 public void onCreateContextMenu(ContextMenu menu, View v, ContextMenuInfo menuInfo) {
		 super.onCreateContextMenu(menu, v, menuInfo);
		 AdapterView.AdapterContextMenuInfo acmi =
		     (AdapterView.AdapterContextMenuInfo) menuInfo;
		 TableProperties tp = tableProps[acmi.position];
		 if(tp.getTableId().equals(prefs.getDefaultTableId())) {
	         menu.add(0, UNSET_DEFAULT_TABLE, 0, "Unset as Default Table");
		 } else {
	         menu.add(0, SET_DEFAULT_TABLE, 0, "Set as Default Table");
		 }
		 TableType tableType = tp.getTableType();
		 if (tableType == TableType.data) {
		     if (couldBeSecurityTable(tp)) {
                 menu.add(0, SET_SECURITY_TABLE, 0, "Set as Access Control Table");
		     }
		     if (couldBeShortcutTable(tp)) {
                 menu.add(0, SET_SHORTCUT_TABLE, 0, "Set as Shortcut Table");
		     }
		 } else if (tableType == TableType.security) {
		     menu.add(0, UNSET_SECURITY_TABLE, 0, "Unset as Access Control Table");
		 } else if (tableType == TableType.shortcut) {
		     menu.add(0, UNSET_SHORTCUT_TABLE, 0, "Unset as Shortcut Table");
		 }
		 menu.add(0, REMOVE_TABLE, 1, "Delete the Table");
		 menu.add(0, LAUNCH_TPM, 2, "Edit Table Properties");
		 menu.add(0, LAUNCH_CONFLICT_MANAGER, 3, "Manage Conflicts");
		 menu.add(0, LAUNCH_SECURITY_MANAGER, 4, "Security Manager");
	 }
	 
	 private boolean couldBeSecurityTable(TableProperties tp) {
	     String[] expected = { "phone_number", "id", "password" };
	     return checkTable(expected, tp);
	 }
	 
	 private boolean couldBeShortcutTable(TableProperties tp) {
         String[] expected = { "name", "input_format", "output_format" };
         return checkTable(expected, tp);
	 }
	 
	 private boolean checkTable(String[] expectedCols, TableProperties tp) {
	     ColumnProperties[] columns = tp.getColumns();
         if (columns.length < expectedCols.length) {
             return false;
         }
         for (int i = 0; i < expectedCols.length; i++) {
             if (!expectedCols[i].equals(columns[i].getColumnDbName())) {
                 return false;
             }
         }
         return true;
	 }
	 
	 public boolean onContextItemSelected(android.view.MenuItem item) {
	 
		 AdapterView.AdapterContextMenuInfo info= (AdapterView.AdapterContextMenuInfo) item.getMenuInfo();
		 
		 TableProperties tp = tableProps[info.position];
		 
		 switch (item.getItemId()) {
		 case SET_DEFAULT_TABLE:
		     prefs.setDefaultTableId(tp.getTableId());
			 refreshList();
			 return true;
		 case UNSET_DEFAULT_TABLE:
		     prefs.setDefaultTableId(null);
		     refreshList();
		     return true;
		 case SET_SECURITY_TABLE:
		     tp.setTableType(TableType.security);
             refreshList();
			 return true;
		 case UNSET_SECURITY_TABLE:
             tp.setTableType(TableType.data);
		     refreshList();
		     return true;
		 case SET_SHORTCUT_TABLE:
             tp.setTableType(TableType.shortcut);
             refreshList();
		     return true;
         case UNSET_SHORTCUT_TABLE:
             tp.setTableType(TableType.data);
             refreshList();
             return true;
		 case REMOVE_TABLE:
		     tp.deleteTable();
			 refreshList();
			 return true;
		 case LAUNCH_TPM:
		     {
		     Intent i = new Intent(this, TablePropertiesManager.class);
		     i.putExtra(TablePropertiesManager.INTENT_KEY_TABLE_ID, tp.getTableId());
		     startActivity(i);
		     return true;
		     }
		 case LAUNCH_CONFLICT_MANAGER:
		     {
		     Intent i = new Intent(this, ConflictResolutionActivity.class);
		     i.putExtra(Controller.INTENT_KEY_TABLE_ID, tp.getTableId());
		     i.putExtra(Controller.INTENT_KEY_IS_OVERVIEW, false);
		     startActivity(i);
		     return true;
		     }
		 case LAUNCH_SECURITY_MANAGER:
		     {
		     Intent i = new Intent(this, SecurityManager.class);
		     i.putExtra(SecurityManager.INTENT_KEY_TABLE_ID, tp.getTableId());
		     startActivity(i);
		     return true;
		     }
		 }
		 return(super.onOptionsItemSelected(item));
	 }
	 
	 // CREATE OPTION MENU
	 @Override
	 public boolean onCreateOptionsMenu(Menu menu) {
		 super.onCreateOptionsMenu(menu);
		 
		 // Sub-menu containing different "add" menus
		 SubMenu addNew = menu.addSubMenu("View Type");
	     addNew.setIcon(R.drawable.addrow_icon);
	     MenuItem subMenuItem = addNew.getItem();
	     subMenuItem.setShowAsAction(MenuItem.SHOW_AS_ACTION_ALWAYS);
		 addNew.add(0, ADD_NEW_TABLE, 0, "Add New Data Table");
		 addNew.add(0, ADD_NEW_SECURITY_TABLE, 0, "Add New Access Control Table");
		 addNew.add(0, ADD_NEW_SHORTCUT_TABLE, 0, "Add New Shortcut Table");
		 
		 menu.add(0, IMPORT_EXPORT, 0, "File Import/Export");
		 menu.add(0, AGGREGATE, 0, "Sync");
		 menu.add(0, LAUNCH_DPREFS_MANAGER, 0, "Display Preferences");
		 return true;
	 }
    
	 // HANDLE OPTION MENU
	 @Override
	 public boolean onMenuItemSelected(int featureId, MenuItem item) {
        
		 // HANDLES DIFFERENT MENU OPTIONS
		 switch(item.getItemId()) {
		 case 0: 
			 return true;
		 case ADD_NEW_TABLE:
			 alertForNewTableName(true, TableType.data, null, null);
			 return true;
		 case ADD_NEW_SECURITY_TABLE:
			 alertForNewTableName(true, TableType.security, null, null);
			 return true;
		 case ADD_NEW_SHORTCUT_TABLE:
             alertForNewTableName(true, TableType.shortcut, null, null);
             return true;
		 case IMPORT_EXPORT:
			 Intent i = new Intent(this, ImportExportActivity.class);
			 startActivity(i);
			 return true;
		 case AGGREGATE:
			 Intent j = new Intent(this, Aggregate.class);
			 startActivity(j);
			 return true;
		 case LAUNCH_DPREFS_MANAGER:
		     Intent k = new Intent(this, DisplayPrefsActivity.class);
		     startActivity(k);
		     return true;
		 }
		 
		return super.onMenuItemSelected(featureId, item);
	 }
	 
	 // Ask for a new table name.
	 private void alertForNewTableName(final boolean isNewTable, 
			 final TableType tableType, final TableProperties tp, String givenTableName) {
		
	   AlertDialog newTableAlert;
		 // Prompt an alert box
		 AlertDialog.Builder alert = new AlertDialog.Builder(this);
		 alert.setTitle("Name of New Table");
	
		 // Set an EditText view to get user input 
		 final EditText input = new EditText(this);
		 alert.setView(input);
		 if (givenTableName != null) 
			 input.setText(givenTableName);
		 
		 // OK Action => Create new Column
		 alert.setPositiveButton("Ok", new DialogInterface.OnClickListener() {
			 public void onClick(DialogInterface dialog, int whichButton) {
				 String newTableName = input.getText().toString().trim();
				
				 if (newTableName == null || newTableName.equals("")) {
					// Table name is empty string
					toastTableNameError("Table name cannot be empty!");
					alertForNewTableName(isNewTable, tableType, tp, null);
			 	 } else {
			 		 if (isNewTable) 
			 			 addTable(newTableName, tableType);
			 		 else
			 		     tp.setDisplayName(newTableName);
			 		 Log.d("TM", "got here");
			 		 refreshList();
				 }
			 }
		 });

		 // Cancel Action
		 alert.setNegativeButton("Cancel", new DialogInterface.OnClickListener() {
			 public void onClick(DialogInterface dialog, int whichButton) {
				 // Canceled.
			 }
		 });

		 newTableAlert = alert.create();
		 newTableAlert.getWindow().setSoftInputMode(WindowManager.
		     LayoutParams.SOFT_INPUT_STATE_ALWAYS_VISIBLE);
		 newTableAlert.show();
	 }
	 
	 private void toastTableNameError(String msg) {
		 Context context = getApplicationContext();
		 Toast toast = Toast.makeText(context, msg, Toast.LENGTH_LONG);
		 toast.show();
	 }
	 
	 private void addTable(String tableName, TableType tableType) {
	     String dbTableName =
	             TableProperties.createDbTableName(dbh, tableName);
	     // If you're adding through the table manager, you're using the phone,
	     // and consequently you should be adding to the active store.
	     TableProperties tp = TableProperties.addTable(dbh, dbTableName,
	             tableName, tableType, KeyValueStore.Type.ACTIVE);
	 }
	 
 }
<|MERGE_RESOLUTION|>--- conflicted
+++ resolved
@@ -13,8 +13,8 @@
  * License for the specific language governing permissions and limitations under
  * the License.
  */
-package org.opendatakit.tables.Activity;
-
+package org.opendatakit.tables.Activity;
+
 import java.util.ArrayList;
 import java.util.HashMap;
 import java.util.List;
@@ -27,26 +27,9 @@
 import org.opendatakit.tables.data.ColumnProperties;
 import org.opendatakit.tables.data.DbHelper;
 import org.opendatakit.tables.data.KeyValueStore;
-<<<<<<< HEAD
 import org.opendatakit.tables.data.Preferences;
 import org.opendatakit.tables.data.TableProperties;
 import org.opendatakit.tables.data.TableType;
-
-import android.app.AlertDialog;
-import android.app.ListActivity;
-import android.content.Context;
-import android.content.DialogInterface;
-import android.content.Intent;
-import android.os.Bundle;
-import android.util.Log;
-import android.view.ContextMenu;
-import android.view.ContextMenu.ContextMenuInfo;
-import android.view.Menu;
-import android.view.MenuItem;
-import android.view.View;
-=======
-import org.opendatakit.tables.data.Preferences;
-import org.opendatakit.tables.data.TableProperties;
 
 import android.app.AlertDialog;
 import android.content.Context;
@@ -57,7 +40,6 @@
 import android.view.ContextMenu;
 import android.view.ContextMenu.ContextMenuInfo;
 import android.view.View;
->>>>>>> 06982f42
 import android.view.WindowManager;
 import android.widget.AdapterView;
 import android.widget.EditText;
@@ -69,211 +51,211 @@
 import com.actionbarsherlock.view.Menu;
 import com.actionbarsherlock.view.MenuItem;
 import com.actionbarsherlock.view.SubMenu;
-
-public class TableManager extends SherlockListActivity {
-
-	public static final int ADD_NEW_TABLE     		= 1;
-	public static final int ADD_NEW_SECURITY_TABLE 	= 2;
-	public static final int IMPORT_EXPORT			= 3;
-	public static final int SET_DEFAULT_TABLE 		= 4;
-	public static final int SET_SECURITY_TABLE      = 5;
-	public static final int SET_SHORTCUT_TABLE      = 6;
-	public static final int REMOVE_TABLE      		= 7;
-	public static final int ADD_NEW_SHORTCUT_TABLE  = 8;
-	public static final int UNSET_DEFAULT_TABLE     = 9;
-	public static final int UNSET_SECURITY_TABLE    = 10;
-	public static final int UNSET_SHORTCUT_TABLE    = 11;
-	public static final int AGGREGATE               = 12;
+
+public class TableManager extends SherlockListActivity {
+
+	public static final int ADD_NEW_TABLE     		= 1;
+	public static final int ADD_NEW_SECURITY_TABLE 	= 2;
+	public static final int IMPORT_EXPORT			= 3;
+	public static final int SET_DEFAULT_TABLE 		= 4;
+	public static final int SET_SECURITY_TABLE      = 5;
+	public static final int SET_SHORTCUT_TABLE      = 6;
+	public static final int REMOVE_TABLE      		= 7;
+	public static final int ADD_NEW_SHORTCUT_TABLE  = 8;
+	public static final int UNSET_DEFAULT_TABLE     = 9;
+	public static final int UNSET_SECURITY_TABLE    = 10;
+	public static final int UNSET_SHORTCUT_TABLE    = 11;
+	public static final int AGGREGATE               = 12;
 	public static final int LAUNCH_TPM              = 13;
 	public static final int LAUNCH_CONFLICT_MANAGER = 14;
 	public static final int LAUNCH_DPREFS_MANAGER   = 15;
-	public static final int LAUNCH_SECURITY_MANAGER = 16;
-	
-	private static String[] from = new String[] {"label", "ext"};
-	private static int[] to = new int[] { android.R.id.text1, android.R.id.text2 };
-	
-	private DbHelper dbh;
-	private Preferences prefs;
-	private TableProperties[] tableProps;
-	
-	private SimpleAdapter arrayAdapter;
-	
-	 @Override
-	 public void onCreate(Bundle savedInstanceState) {
-		 super.onCreate(savedInstanceState);
-		 dbh = DbHelper.getDbHelper(this);
-		 prefs = new Preferences(this);
-		 
-		 // Remove title of activity
-		 //setTitle("ODK Tables > Table Manager");
+	public static final int LAUNCH_SECURITY_MANAGER = 16;
+	
+	private static String[] from = new String[] {"label", "ext"};
+	private static int[] to = new int[] { android.R.id.text1, android.R.id.text2 };
+	
+	private DbHelper dbh;
+	private Preferences prefs;
+	private TableProperties[] tableProps;
+	
+	private SimpleAdapter arrayAdapter;
+	
+	 @Override
+	 public void onCreate(Bundle savedInstanceState) {
+		 super.onCreate(savedInstanceState);
+		 dbh = DbHelper.getDbHelper(this);
+		 prefs = new Preferences(this);
+		 
+		 // Remove title of activity
+		 //setTitle("ODK Tables > Table Manager");
 	     setTitle("");
-		 
-		 // Set Content View
-		 setContentView(R.layout.white_list);
-		 
-		 refreshList();
-	 }
-	 
-	 @Override
-	 public void onResume() {
-		 super.onResume();
-		 refreshList();
-	 }
-	 
-	 private void makeNoTableNotice() {
-		 List<HashMap<String, String>> fillMaps = new ArrayList<HashMap<String, String>>();
-		 HashMap<String, String> temp = new HashMap<String, String>();
-		 temp.put("label", "Use the + button in the top right corner to add a new table");
-		 fillMaps.add(temp);
-		 arrayAdapter = new SimpleAdapter(this, fillMaps, R.layout.white_list_row, from, to);
-		 setListAdapter(arrayAdapter);
-	 }
-	 
-	 public void refreshList() {
-		 registerForContextMenu(getListView());
+		 
+		 // Set Content View
+		 setContentView(R.layout.white_list);
+		 
+		 refreshList();
+	 }
+	 
+	 @Override
+	 public void onResume() {
+		 super.onResume();
+		 refreshList();
+	 }
+	 
+	 private void makeNoTableNotice() {
+		 List<HashMap<String, String>> fillMaps = new ArrayList<HashMap<String, String>>();
+		 HashMap<String, String> temp = new HashMap<String, String>();
+		 temp.put("label", "Use the + button in the top right corner to add a new table");
+		 fillMaps.add(temp);
+		 arrayAdapter = new SimpleAdapter(this, fillMaps, R.layout.white_list_row, from, to);
+		 setListAdapter(arrayAdapter);
+	 }
+	 
+	 public void refreshList() {
+		 registerForContextMenu(getListView());
 		 tableProps = TableProperties.getTablePropertiesForAll(dbh,
-		     KeyValueStore.Type.ACTIVE);
-		 Log.d("TM", "refreshing list, tableProps.length=" + tableProps.length);
-		 if (tableProps.length == 0) {
-		     makeNoTableNotice();
-		     return;
-		 }
-		 String defTableId = prefs.getDefaultTableId();
-		 List<Map<String, String>> fMaps =
-		     new ArrayList<Map<String, String>>();
-		 for(TableProperties tp : tableProps) {
-		     Map<String, String> map = new HashMap<String, String>();
-		     map.put("label", tp.getDisplayName());
-		     if (tp.getTableType() == TableType.security) {
-		         map.put("ext", "SMS Access Control Table");
-		     } else if (tp.getTableType() ==
-		         TableType.shortcut) {
-		         map.put("ext", "Shortcut Table");
-		     }
-		     if(tp.getTableId() == defTableId) {
-		         if(map.get("ext") == null) {
-		             map.put("ext", "Default Table");
-		         } else {
-		             map.put("ext", map.get("ext") + "; Default Table");
-		         }
-		     }
-		     fMaps.add(map);
-		 }
-		 	 
-		 // fill in the grid_item layout
-		 arrayAdapter = new SimpleAdapter(this, fMaps, R.layout.white_list_row, from, to); 
-		 setListAdapter(arrayAdapter);
-		
-		 ListView lv = getListView();
-		 lv.setOnItemClickListener(new AdapterView.OnItemClickListener() {
-				
-			 	@Override
-				public void onItemClick(AdapterView adView, View view,
-											int position, long id) {
-					// Load Selected Table
-					loadSelectedTable(position);
-				}
-		 });
-	 } 
-	 
-	 private void loadSelectedTable(int index) {
+		     KeyValueStore.Type.ACTIVE);
+		 Log.d("TM", "refreshing list, tableProps.length=" + tableProps.length);
+		 if (tableProps.length == 0) {
+		     makeNoTableNotice();
+		     return;
+		 }
+		 String defTableId = prefs.getDefaultTableId();
+		 List<Map<String, String>> fMaps =
+		     new ArrayList<Map<String, String>>();
+		 for(TableProperties tp : tableProps) {
+		     Map<String, String> map = new HashMap<String, String>();
+		     map.put("label", tp.getDisplayName());
+		     if (tp.getTableType() == TableType.security) {
+		         map.put("ext", "SMS Access Control Table");
+		     } else if (tp.getTableType() ==
+		         TableType.shortcut) {
+		         map.put("ext", "Shortcut Table");
+		     }
+		     if(tp.getTableId() == defTableId) {
+		         if(map.get("ext") == null) {
+		             map.put("ext", "Default Table");
+		         } else {
+		             map.put("ext", map.get("ext") + "; Default Table");
+		         }
+		     }
+		     fMaps.add(map);
+		 }
+		 	 
+		 // fill in the grid_item layout
+		 arrayAdapter = new SimpleAdapter(this, fMaps, R.layout.white_list_row, from, to); 
+		 setListAdapter(arrayAdapter);
+		
+		 ListView lv = getListView();
+		 lv.setOnItemClickListener(new AdapterView.OnItemClickListener() {
+				
+			 	@Override
+				public void onItemClick(AdapterView adView, View view,
+											int position, long id) {
+					// Load Selected Table
+					loadSelectedTable(position);
+				}
+		 });
+	 } 
+	 
+	 private void loadSelectedTable(int index) {
 	     TableProperties tp = tableProps[index];
-	     Controller.launchTableActivity(this, tp, true);
-	 }
-	 
-	 @Override
+	     Controller.launchTableActivity(this, tp, true);
+	 }
+	 
+	 @Override
 	 public void onCreateContextMenu(ContextMenu menu, View v, ContextMenuInfo menuInfo) {
-		 super.onCreateContextMenu(menu, v, menuInfo);
-		 AdapterView.AdapterContextMenuInfo acmi =
-		     (AdapterView.AdapterContextMenuInfo) menuInfo;
-		 TableProperties tp = tableProps[acmi.position];
-		 if(tp.getTableId().equals(prefs.getDefaultTableId())) {
-	         menu.add(0, UNSET_DEFAULT_TABLE, 0, "Unset as Default Table");
-		 } else {
-	         menu.add(0, SET_DEFAULT_TABLE, 0, "Set as Default Table");
-		 }
-		 TableType tableType = tp.getTableType();
-		 if (tableType == TableType.data) {
-		     if (couldBeSecurityTable(tp)) {
-                 menu.add(0, SET_SECURITY_TABLE, 0, "Set as Access Control Table");
-		     }
-		     if (couldBeShortcutTable(tp)) {
-                 menu.add(0, SET_SHORTCUT_TABLE, 0, "Set as Shortcut Table");
-		     }
-		 } else if (tableType == TableType.security) {
-		     menu.add(0, UNSET_SECURITY_TABLE, 0, "Unset as Access Control Table");
-		 } else if (tableType == TableType.shortcut) {
-		     menu.add(0, UNSET_SHORTCUT_TABLE, 0, "Unset as Shortcut Table");
-		 }
-		 menu.add(0, REMOVE_TABLE, 1, "Delete the Table");
+		 super.onCreateContextMenu(menu, v, menuInfo);
+		 AdapterView.AdapterContextMenuInfo acmi =
+		     (AdapterView.AdapterContextMenuInfo) menuInfo;
+		 TableProperties tp = tableProps[acmi.position];
+		 if(tp.getTableId().equals(prefs.getDefaultTableId())) {
+	         menu.add(0, UNSET_DEFAULT_TABLE, 0, "Unset as Default Table");
+		 } else {
+	         menu.add(0, SET_DEFAULT_TABLE, 0, "Set as Default Table");
+		 }
+		 TableType tableType = tp.getTableType();
+		 if (tableType == TableType.data) {
+		     if (couldBeSecurityTable(tp)) {
+                 menu.add(0, SET_SECURITY_TABLE, 0, "Set as Access Control Table");
+		     }
+		     if (couldBeShortcutTable(tp)) {
+                 menu.add(0, SET_SHORTCUT_TABLE, 0, "Set as Shortcut Table");
+		     }
+		 } else if (tableType == TableType.security) {
+		     menu.add(0, UNSET_SECURITY_TABLE, 0, "Unset as Access Control Table");
+		 } else if (tableType == TableType.shortcut) {
+		     menu.add(0, UNSET_SHORTCUT_TABLE, 0, "Unset as Shortcut Table");
+		 }
+		 menu.add(0, REMOVE_TABLE, 1, "Delete the Table");
 		 menu.add(0, LAUNCH_TPM, 2, "Edit Table Properties");
 		 menu.add(0, LAUNCH_CONFLICT_MANAGER, 3, "Manage Conflicts");
-		 menu.add(0, LAUNCH_SECURITY_MANAGER, 4, "Security Manager");
-	 }
-	 
-	 private boolean couldBeSecurityTable(TableProperties tp) {
-	     String[] expected = { "phone_number", "id", "password" };
-	     return checkTable(expected, tp);
-	 }
-	 
-	 private boolean couldBeShortcutTable(TableProperties tp) {
-         String[] expected = { "name", "input_format", "output_format" };
-         return checkTable(expected, tp);
-	 }
-	 
-	 private boolean checkTable(String[] expectedCols, TableProperties tp) {
-	     ColumnProperties[] columns = tp.getColumns();
-         if (columns.length < expectedCols.length) {
-             return false;
-         }
-         for (int i = 0; i < expectedCols.length; i++) {
-             if (!expectedCols[i].equals(columns[i].getColumnDbName())) {
-                 return false;
-             }
-         }
-         return true;
-	 }
-	 
-	 public boolean onContextItemSelected(android.view.MenuItem item) {
-	 
-		 AdapterView.AdapterContextMenuInfo info= (AdapterView.AdapterContextMenuInfo) item.getMenuInfo();
-		 
-		 TableProperties tp = tableProps[info.position];
-		 
-		 switch (item.getItemId()) {
-		 case SET_DEFAULT_TABLE:
-		     prefs.setDefaultTableId(tp.getTableId());
-			 refreshList();
+		 menu.add(0, LAUNCH_SECURITY_MANAGER, 4, "Security Manager");
+	 }
+	 
+	 private boolean couldBeSecurityTable(TableProperties tp) {
+	     String[] expected = { "phone_number", "id", "password" };
+	     return checkTable(expected, tp);
+	 }
+	 
+	 private boolean couldBeShortcutTable(TableProperties tp) {
+         String[] expected = { "name", "input_format", "output_format" };
+         return checkTable(expected, tp);
+	 }
+	 
+	 private boolean checkTable(String[] expectedCols, TableProperties tp) {
+	     ColumnProperties[] columns = tp.getColumns();
+         if (columns.length < expectedCols.length) {
+             return false;
+         }
+         for (int i = 0; i < expectedCols.length; i++) {
+             if (!expectedCols[i].equals(columns[i].getColumnDbName())) {
+                 return false;
+             }
+         }
+         return true;
+	 }
+	 
+	 public boolean onContextItemSelected(android.view.MenuItem item) {
+	 
+		 AdapterView.AdapterContextMenuInfo info= (AdapterView.AdapterContextMenuInfo) item.getMenuInfo();
+		 
+		 TableProperties tp = tableProps[info.position];
+		 
+		 switch (item.getItemId()) {
+		 case SET_DEFAULT_TABLE:
+		     prefs.setDefaultTableId(tp.getTableId());
+			 refreshList();
 			 return true;
 		 case UNSET_DEFAULT_TABLE:
 		     prefs.setDefaultTableId(null);
 		     refreshList();
-		     return true;
-		 case SET_SECURITY_TABLE:
-		     tp.setTableType(TableType.security);
-             refreshList();
-			 return true;
-		 case UNSET_SECURITY_TABLE:
-             tp.setTableType(TableType.data);
-		     refreshList();
-		     return true;
-		 case SET_SHORTCUT_TABLE:
-             tp.setTableType(TableType.shortcut);
-             refreshList();
-		     return true;
-         case UNSET_SHORTCUT_TABLE:
-             tp.setTableType(TableType.data);
-             refreshList();
-             return true;
-		 case REMOVE_TABLE:
-		     tp.deleteTable();
-			 refreshList();
-			 return true;
+		     return true;
+		 case SET_SECURITY_TABLE:
+		     tp.setTableType(TableType.security);
+             refreshList();
+			 return true;
+		 case UNSET_SECURITY_TABLE:
+             tp.setTableType(TableType.data);
+		     refreshList();
+		     return true;
+		 case SET_SHORTCUT_TABLE:
+             tp.setTableType(TableType.shortcut);
+             refreshList();
+		     return true;
+         case UNSET_SHORTCUT_TABLE:
+             tp.setTableType(TableType.data);
+             refreshList();
+             return true;
+		 case REMOVE_TABLE:
+		     tp.deleteTable();
+			 refreshList();
+			 return true;
 		 case LAUNCH_TPM:
-		     {
-		     Intent i = new Intent(this, TablePropertiesManager.class);
-		     i.putExtra(TablePropertiesManager.INTENT_KEY_TABLE_ID, tp.getTableId());
-		     startActivity(i);
+		     {
+		     Intent i = new Intent(this, TablePropertiesManager.class);
+		     i.putExtra(TablePropertiesManager.INTENT_KEY_TABLE_ID, tp.getTableId());
+		     startActivity(i);
 		     return true;
 		     }
 		 case LAUNCH_CONFLICT_MANAGER:
@@ -290,126 +272,128 @@
 		     i.putExtra(SecurityManager.INTENT_KEY_TABLE_ID, tp.getTableId());
 		     startActivity(i);
 		     return true;
-		     }
-		 }
-		 return(super.onOptionsItemSelected(item));
-	 }
-	 
-	 // CREATE OPTION MENU
-	 @Override
-	 public boolean onCreateOptionsMenu(Menu menu) {
+		     }
+		 }
+		 return(super.onOptionsItemSelected(item));
+	 }
+	 
+	 // CREATE OPTION MENU
+	 @Override
+	 public boolean onCreateOptionsMenu(Menu menu) {
 		 super.onCreateOptionsMenu(menu);
 		 
 		 // Sub-menu containing different "add" menus
 		 SubMenu addNew = menu.addSubMenu("View Type");
 	     addNew.setIcon(R.drawable.addrow_icon);
 	     MenuItem subMenuItem = addNew.getItem();
-	     subMenuItem.setShowAsAction(MenuItem.SHOW_AS_ACTION_ALWAYS);
-		 addNew.add(0, ADD_NEW_TABLE, 0, "Add New Data Table");
-		 addNew.add(0, ADD_NEW_SECURITY_TABLE, 0, "Add New Access Control Table");
-		 addNew.add(0, ADD_NEW_SHORTCUT_TABLE, 0, "Add New Shortcut Table");
+	     subMenuItem.setShowAsAction(MenuItem.SHOW_AS_ACTION_ALWAYS);
+		 addNew.add(0, ADD_NEW_TABLE, 0, "Add New Data Table");
+		 addNew.add(0, ADD_NEW_SECURITY_TABLE, 0, "Add New Access Control Table");
+		 addNew.add(0, ADD_NEW_SHORTCUT_TABLE, 0, "Add New Shortcut Table");
 		 
-		 menu.add(0, IMPORT_EXPORT, 0, "File Import/Export");
+		 menu.add(0, IMPORT_EXPORT, 0, "File Import/Export");
 		 menu.add(0, AGGREGATE, 0, "Sync");
-		 menu.add(0, LAUNCH_DPREFS_MANAGER, 0, "Display Preferences");
-		 return true;
-	 }
-    
-	 // HANDLE OPTION MENU
-	 @Override
-	 public boolean onMenuItemSelected(int featureId, MenuItem item) {
-        
-		 // HANDLES DIFFERENT MENU OPTIONS
+		 menu.add(0, LAUNCH_DPREFS_MANAGER, 0, "Display Preferences");
+		 return true;
+	 }
+    
+	 // HANDLE OPTION MENU
+	 @Override
+	 public boolean onMenuItemSelected(int featureId, MenuItem item) {
+    	
+		 Log.d("timing", "menu item selected");
+        
+		 // HANDLES DIFFERENT MENU OPTIONS
 		 switch(item.getItemId()) {
 		 case 0: 
-			 return true;
-		 case ADD_NEW_TABLE:
-			 alertForNewTableName(true, TableType.data, null, null);
-			 return true;
-		 case ADD_NEW_SECURITY_TABLE:
-			 alertForNewTableName(true, TableType.security, null, null);
-			 return true;
-		 case ADD_NEW_SHORTCUT_TABLE:
-             alertForNewTableName(true, TableType.shortcut, null, null);
-             return true;
-		 case IMPORT_EXPORT:
-			 Intent i = new Intent(this, ImportExportActivity.class);
-			 startActivity(i);
-			 return true;
-		 case AGGREGATE:
-			 Intent j = new Intent(this, Aggregate.class);
-			 startActivity(j);
+			 return true;
+		 case ADD_NEW_TABLE:
+			 alertForNewTableName(true, TableType.data, null, null);
+			 return true;
+		 case ADD_NEW_SECURITY_TABLE:
+			 alertForNewTableName(true, TableType.security, null, null);
+			 return true;
+		 case ADD_NEW_SHORTCUT_TABLE:
+             alertForNewTableName(true, TableType.shortcut, null, null);
+             return true;
+		 case IMPORT_EXPORT:
+			 Intent i = new Intent(this, ImportExportActivity.class);
+			 startActivity(i);
+			 return true;
+		 case AGGREGATE:
+			 Intent j = new Intent(this, Aggregate.class);
+			 startActivity(j);
 			 return true;
 		 case LAUNCH_DPREFS_MANAGER:
 		     Intent k = new Intent(this, DisplayPrefsActivity.class);
 		     startActivity(k);
-		     return true;
+		     return true;
 		 }
-		 
-		return super.onMenuItemSelected(featureId, item);
-	 }
-	 
-	 // Ask for a new table name.
-	 private void alertForNewTableName(final boolean isNewTable, 
-			 final TableType tableType, final TableProperties tp, String givenTableName) {
+		 
+		return super.onMenuItemSelected(featureId, item);
+	 }
+	 
+	 // Ask for a new table name.
+	 private void alertForNewTableName(final boolean isNewTable, 
+			 final TableType tableType, final TableProperties tp, String givenTableName) {
 		
-	   AlertDialog newTableAlert;
-		 // Prompt an alert box
-		 AlertDialog.Builder alert = new AlertDialog.Builder(this);
-		 alert.setTitle("Name of New Table");
-	
-		 // Set an EditText view to get user input 
-		 final EditText input = new EditText(this);
-		 alert.setView(input);
-		 if (givenTableName != null) 
-			 input.setText(givenTableName);
-		 
-		 // OK Action => Create new Column
-		 alert.setPositiveButton("Ok", new DialogInterface.OnClickListener() {
-			 public void onClick(DialogInterface dialog, int whichButton) {
-				 String newTableName = input.getText().toString().trim();
-				
-				 if (newTableName == null || newTableName.equals("")) {
-					// Table name is empty string
-					toastTableNameError("Table name cannot be empty!");
-					alertForNewTableName(isNewTable, tableType, tp, null);
-			 	 } else {
-			 		 if (isNewTable) 
-			 			 addTable(newTableName, tableType);
-			 		 else
-			 		     tp.setDisplayName(newTableName);
-			 		 Log.d("TM", "got here");
-			 		 refreshList();
-				 }
-			 }
-		 });
-
-		 // Cancel Action
-		 alert.setNegativeButton("Cancel", new DialogInterface.OnClickListener() {
-			 public void onClick(DialogInterface dialog, int whichButton) {
-				 // Canceled.
-			 }
-		 });
+	   AlertDialog newTableAlert;
+		 // Prompt an alert box
+		 AlertDialog.Builder alert = new AlertDialog.Builder(this);
+		 alert.setTitle("Name of New Table");
+	
+		 // Set an EditText view to get user input 
+		 final EditText input = new EditText(this);
+		 alert.setView(input);
+		 if (givenTableName != null) 
+			 input.setText(givenTableName);
+		 
+		 // OK Action => Create new Column
+		 alert.setPositiveButton("Ok", new DialogInterface.OnClickListener() {
+			 public void onClick(DialogInterface dialog, int whichButton) {
+				 String newTableName = input.getText().toString().trim();
+				
+				 if (newTableName == null || newTableName.equals("")) {
+					// Table name is empty string
+					toastTableNameError("Table name cannot be empty!");
+					alertForNewTableName(isNewTable, tableType, tp, null);
+			 	 } else {
+			 		 if (isNewTable) 
+			 			 addTable(newTableName, tableType);
+			 		 else
+			 		     tp.setDisplayName(newTableName);
+			 		 Log.d("TM", "got here");
+			 		 refreshList();
+				 }
+			 }
+		 });
+
+		 // Cancel Action
+		 alert.setNegativeButton("Cancel", new DialogInterface.OnClickListener() {
+			 public void onClick(DialogInterface dialog, int whichButton) {
+				 // Canceled.
+			 }
+		 });
 
 		 newTableAlert = alert.create();
 		 newTableAlert.getWindow().setSoftInputMode(WindowManager.
-		     LayoutParams.SOFT_INPUT_STATE_ALWAYS_VISIBLE);
-		 newTableAlert.show();
-	 }
-	 
-	 private void toastTableNameError(String msg) {
-		 Context context = getApplicationContext();
-		 Toast toast = Toast.makeText(context, msg, Toast.LENGTH_LONG);
-		 toast.show();
-	 }
-	 
-	 private void addTable(String tableName, TableType tableType) {
-	     String dbTableName =
+		     LayoutParams.SOFT_INPUT_STATE_ALWAYS_VISIBLE);
+		 newTableAlert.show();
+	 }
+	 
+	 private void toastTableNameError(String msg) {
+		 Context context = getApplicationContext();
+		 Toast toast = Toast.makeText(context, msg, Toast.LENGTH_LONG);
+		 toast.show();
+	 }
+	 
+	 private void addTable(String tableName, TableType tableType) {
+	     String dbTableName =
 	             TableProperties.createDbTableName(dbh, tableName);
 	     // If you're adding through the table manager, you're using the phone,
-	     // and consequently you should be adding to the active store.
-	     TableProperties tp = TableProperties.addTable(dbh, dbTableName,
-	             tableName, tableType, KeyValueStore.Type.ACTIVE);
-	 }
-	 
- }
+	     // and consequently you should be adding to the active store.
+	     TableProperties tp = TableProperties.addTable(dbh, dbTableName,
+	             tableName, tableType, KeyValueStore.Type.ACTIVE);
+	 }
+	 
+ }