/*
 * Copyright (C) 2012 University of Washington
 *
 * Licensed under the Apache License, Version 2.0 (the "License"); you may not
 * use this file except in compliance with the License. You may obtain a copy of
 * the License at
 *
 * http://www.apache.org/licenses/LICENSE-2.0
 *
 * Unless required by applicable law or agreed to in writing, software
 * distributed under the License is distributed on an "AS IS" BASIS, WITHOUT
 * WARRANTIES OR CONDITIONS OF ANY KIND, either express or implied. See the
 * License for the specific language governing permissions and limitations under
 * the License.
 */
package org.opendatakit.tables.Activity.importexport;

import java.io.File;

<<<<<<< HEAD
import org.opendatakit.tables.Task.ExportRequest;
import org.opendatakit.tables.Task.ExportTask;
=======
import org.opendatakit.tables.R;
import org.opendatakit.tables.Activity.util.CsvUtil;
>>>>>>> 29001d91
import org.opendatakit.tables.data.DbHelper;
import org.opendatakit.tables.data.KeyValueStore;
import org.opendatakit.tables.data.TableProperties;

import android.content.Intent;
import android.net.Uri;
import android.os.Bundle;
import android.view.View;
import android.view.View.OnClickListener;
import android.view.ViewGroup;
import android.widget.ArrayAdapter;
import android.widget.Button;
import android.widget.CheckBox;
import android.widget.EditText;
import android.widget.LinearLayout;
import android.widget.ScrollView;
import android.widget.Spinner;
import android.widget.TextView;


/**
 * This class is responsible for exporting a table to CSV from the phone.
 * <p>
 * There appear to me to be two possible reasons for doing this. The first is
 * to o present the
 * data to a user or admin so that they can view it and use it in a
 * spreadsheet application.
 * <p>
 * The second is to create a CSV that Tables can import to create the table as
 * it existed on the phone at the time of the export.
 * <p>
 * There are several options available to the user, such as including the user
 * who modified it, and including the timestamp. An additional option is to
 * include the table settings. This checkbox includes the table settings as a
 * metadata string, and it also includes all the metadata columns of each row
 * for which the saved status is complete. In other words, it exports the table
 * that the user is able to see (the saved == complete rows) and all the
 * metadata for those rows at the time of the export.
 *
 *
 * @author unknown
 * @author sudar.sam@gmail.com
 *
 */
public class ExportCSVActivity extends IETabActivity {

	/** view IDs (for use in testing) */
	public static final int TABLESPIN_ID = 1;
	public static final int FILENAMEVAL_ID = 2;
	public static final int EXPORTBUTTON_ID = 3;

	private DbHelper dbh;

	/* the list of table names */
	private String[] tableNames;
	/* the list of TableProperties */
	private TableProperties[] tps;
	/* the table name spinner */
	private Spinner tableSpin;
	/* the text field for getting the filename */
	private EditText filenameValField;
	/* the checkbox for including properties */
	private CheckBox incPropsCheck;
	/* the checkbox for including source phone numbers */
	private CheckBox incPNCheck;
	/* the checkbox for including timestamps */
	private CheckBox incTSCheck;
	/* the pick file button */
	private Button pickFileButton;

	public void onCreate(Bundle savedInstanceState) {
		super.onCreate(savedInstanceState);
		dbh = DbHelper.getDbHelper(this);
		setContentView(getView());
	}

	/**
	 * @return the view
	 */
	private View getView() {
		LinearLayout v = new LinearLayout(this);
		v.setOrientation(LinearLayout.VERTICAL);
		// selecting table
		TextView est = new TextView(this);
		est.setText("Exporting Table:");
		est.setTextColor(getResources().getColor(R.color.white));
		v.addView(est);
		// adding the table spinner
		tableSpin = new Spinner(this);
		tableSpin.setId(TABLESPIN_ID);
		tps = TableProperties.getTablePropertiesForAll(dbh,
		    KeyValueStore.Type.ACTIVE);
		tableNames = new String[tps.length];
		for (int i = 0; i < tps.length; i++) {
		    tableNames[i] = tps[i].getDisplayName();
		}
		ArrayAdapter<String> adapter = new ArrayAdapter<String>(this,
				android.R.layout.simple_spinner_item, tableNames);
		adapter.setDropDownViewResource(
				android.R.layout.simple_spinner_dropdown_item);
		tableSpin.setAdapter(adapter);
		tableSpin.setSelection(0);
		v.addView(tableSpin);
		// Horizontal divider
		View ruler1 = new View(this); ruler1.setBackgroundColor(getResources().getColor(R.color.black));
		v.addView(ruler1, new ViewGroup.LayoutParams(ViewGroup.LayoutParams.MATCH_PARENT, 2));
		// options
		TextView opt = new TextView(this);
		opt.setText("Options:");
		opt.setTextColor(getResources().getColor(R.color.white));
		v.addView(opt);
		// adding the include properties checkbox
		LinearLayout incProps = new LinearLayout(this);
		incPropsCheck = new CheckBox(this);
		incPropsCheck.setChecked(true);
		incProps.addView(incPropsCheck);
		TextView incPropsLabel = new TextView(this);
        incPropsLabel.setTextColor(getResources().getColor(R.color.white));
		incPropsLabel.setText("Include Metadata to Allow for Import");
		incProps.addView(incPropsLabel);
		v.addView(incProps);
		// adding the include source phone numbers checkbox
		LinearLayout incPN = new LinearLayout(this);
		incPNCheck = new CheckBox(this);
		incPNCheck.setChecked(true);
		incPN.addView(incPNCheck);
		TextView incPNLabel = new TextView(this);
		incPNLabel.setText("Include Phone Number for Incoming Rows");
		incPNLabel.setTextColor(getResources().getColor(R.color.white));
		incPN.addView(incPNLabel);
		v.addView(incPN);
		// adding the include timestamps checkbox
		LinearLayout incTS = new LinearLayout(this);
		incTSCheck = new CheckBox(this);
		incTSCheck.setChecked(true);
		incTS.addView(incTSCheck);
		TextView incTSLabel = new TextView(this);
		incTSLabel.setText("Include Last Modification Timestamp");
		incTSLabel.setTextColor(getResources().getColor(R.color.white));
		incTS.addView(incTSLabel);
		v.addView(incTS);
		// Horizontal divider
		View ruler2 = new View(this); ruler2.setBackgroundColor(getResources().getColor(R.color.black));
		v.addView(ruler2, new ViewGroup.LayoutParams(ViewGroup.LayoutParams.MATCH_PARENT, 2));
		// adding the filename field
		LinearLayout fn = new LinearLayout(this);
		fn.setOrientation(LinearLayout.VERTICAL);
		TextView fnLabel = new TextView(this);
		fnLabel.setText("Filename:");
		fnLabel.setTextColor(getResources().getColor(R.color.white));
		fn.addView(fnLabel);
		filenameValField = new EditText(this);
		filenameValField.setId(FILENAMEVAL_ID);
		fn.addView(filenameValField);
		v.addView(fn);
        pickFileButton = new Button(this);
        pickFileButton.setText("Pick File");
        pickFileButton.setOnClickListener(new PickFileButtonListener());
        v.addView(pickFileButton);
		// Horizontal divider
		View ruler3 = new View(this); ruler3.setBackgroundColor(getResources().getColor(R.color.black));
		v.addView(ruler3, new ViewGroup.LayoutParams(ViewGroup.LayoutParams.MATCH_PARENT, 2));
		// adding the export button
		Button button = new Button(this);
		button.setId(EXPORTBUTTON_ID);
		button.setText("Export");
		button.setOnClickListener(new ButtonListener());
		v.addView(button);
		// wrapping in a scroll view
		ScrollView scroll = new ScrollView(this);
		scroll.addView(v);
		return scroll;
	}

	/**
	 * Attempts to export a table.
	 */
	private void exportSubmission() {
        File file = new File(filenameValField.getText().toString());
        TableProperties tp = tps[tableSpin.getSelectedItemPosition()];
        boolean incProps = incPropsCheck.isChecked();
        boolean incTs = incTSCheck.isChecked();
        boolean incPn = incPNCheck.isChecked();
        ExportTask task = new ExportTask(this);
        showDialog(EXPORT_IN_PROGRESS_DIALOG);
        task.execute(new ExportRequest(tp, file, incProps, incTs, incPn));
	}

    @Override
    protected void onActivityResult(int requestCode, int resultCode,
            Intent data) {
        if(resultCode == RESULT_CANCELED) {return;}
        Uri fileUri = data.getData();
        String filepath = fileUri.getPath();
        filenameValField.setText(filepath);
    }

	private class ButtonListener implements OnClickListener {
		@Override
		public void onClick(View v) {
			exportSubmission();
		}
<<<<<<< HEAD
=======
	}

    public class ExportTask
            extends AsyncTask<ExportRequest, Integer, Boolean> {

      // This says whether or not the secondary entries in the key value store
      // were written successfully.
      public boolean keyValueStoreSuccessful = true;

        protected Boolean doInBackground(ExportRequest... exportRequests) {
            ExportRequest request = exportRequests[0];
            CsvUtil cu = new CsvUtil(ExportCSVActivity.this);
            if (request.getIncludeProperties()) {
                return cu.exportWithProperties(this, request.getFile(),
                        request.getTableProperties().getTableId(),
                        request.getIncludeTimestamps(),
                        request.getIncludePhoneNums());
            } else {
                return cu.export(this, request.getFile(),
                        request.getTableProperties().getTableId(),
                        request.getIncludeTimestamps(),
                        request.getIncludePhoneNums());
            }
        }

        protected void onProgressUpdate(Integer... progress) {
            // do nothing
        }

        protected void onPostExecute(Boolean result) {
            dismissDialog(EXPORT_IN_PROGRESS_DIALOG);
            if (result) {
              if (keyValueStoreSuccessful) {
                showDialog(CSVEXPORT_SUCCESS_DIALOG);
              } else {
                showDialog(CSVEXPORT_SUCCESS_SECONDARY_KVS_ENTRIES_FAIL_DIALOG);
              }
            } else {
                showDialog(CSVEXPORT_FAIL_DIALOG);
            }
        }
    }

	private class ExportRequest {

	    private final TableProperties tp;
	    private final File file;
	    private final boolean includeProperties;
	    private final boolean includeTimestamps;
	    private final boolean includePhoneNums;

	    public ExportRequest(TableProperties tp, File file,
	            boolean includeProperties, boolean includeTimestamps,
	            boolean includePhoneNums) {
	        this.tp = tp;
	        this.file = file;
	        this.includeProperties = includeProperties;
	        this.includeTimestamps = includeTimestamps;
	        this.includePhoneNums = includePhoneNums;
	    }

	    public TableProperties getTableProperties() {
	        return tp;
	    }

	    public File getFile() {
	        return file;
	    }

	    public boolean getIncludeProperties() {
	        return includeProperties;
	    }

	    public boolean getIncludeTimestamps() {
	        return includeTimestamps;
	    }

	    public boolean getIncludePhoneNums() {
	        return includePhoneNums;
	    }
>>>>>>> 29001d91
	}
}
<|MERGE_RESOLUTION|>--- conflicted
+++ resolved
@@ -17,13 +17,8 @@
 
 import java.io.File;
 
-<<<<<<< HEAD
 import org.opendatakit.tables.Task.ExportRequest;
 import org.opendatakit.tables.Task.ExportTask;
-=======
-import org.opendatakit.tables.R;
-import org.opendatakit.tables.Activity.util.CsvUtil;
->>>>>>> 29001d91
 import org.opendatakit.tables.data.DbHelper;
 import org.opendatakit.tables.data.KeyValueStore;
 import org.opendatakit.tables.data.TableProperties;
@@ -226,88 +221,5 @@
 		public void onClick(View v) {
 			exportSubmission();
 		}
-<<<<<<< HEAD
-=======
-	}
-
-    public class ExportTask
-            extends AsyncTask<ExportRequest, Integer, Boolean> {
-
-      // This says whether or not the secondary entries in the key value store
-      // were written successfully.
-      public boolean keyValueStoreSuccessful = true;
-
-        protected Boolean doInBackground(ExportRequest... exportRequests) {
-            ExportRequest request = exportRequests[0];
-            CsvUtil cu = new CsvUtil(ExportCSVActivity.this);
-            if (request.getIncludeProperties()) {
-                return cu.exportWithProperties(this, request.getFile(),
-                        request.getTableProperties().getTableId(),
-                        request.getIncludeTimestamps(),
-                        request.getIncludePhoneNums());
-            } else {
-                return cu.export(this, request.getFile(),
-                        request.getTableProperties().getTableId(),
-                        request.getIncludeTimestamps(),
-                        request.getIncludePhoneNums());
-            }
-        }
-
-        protected void onProgressUpdate(Integer... progress) {
-            // do nothing
-        }
-
-        protected void onPostExecute(Boolean result) {
-            dismissDialog(EXPORT_IN_PROGRESS_DIALOG);
-            if (result) {
-              if (keyValueStoreSuccessful) {
-                showDialog(CSVEXPORT_SUCCESS_DIALOG);
-              } else {
-                showDialog(CSVEXPORT_SUCCESS_SECONDARY_KVS_ENTRIES_FAIL_DIALOG);
-              }
-            } else {
-                showDialog(CSVEXPORT_FAIL_DIALOG);
-            }
-        }
-    }
-
-	private class ExportRequest {
-
-	    private final TableProperties tp;
-	    private final File file;
-	    private final boolean includeProperties;
-	    private final boolean includeTimestamps;
-	    private final boolean includePhoneNums;
-
-	    public ExportRequest(TableProperties tp, File file,
-	            boolean includeProperties, boolean includeTimestamps,
-	            boolean includePhoneNums) {
-	        this.tp = tp;
-	        this.file = file;
-	        this.includeProperties = includeProperties;
-	        this.includeTimestamps = includeTimestamps;
-	        this.includePhoneNums = includePhoneNums;
-	    }
-
-	    public TableProperties getTableProperties() {
-	        return tp;
-	    }
-
-	    public File getFile() {
-	        return file;
-	    }
-
-	    public boolean getIncludeProperties() {
-	        return includeProperties;
-	    }
-
-	    public boolean getIncludeTimestamps() {
-	        return includeTimestamps;
-	    }
-
-	    public boolean getIncludePhoneNums() {
-	        return includePhoneNums;
-	    }
->>>>>>> 29001d91
-	}
-}
+	}
+}