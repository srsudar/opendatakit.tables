--- conflicted
+++ resolved
@@ -17,13 +17,8 @@
 
 import java.io.File;
 
-<<<<<<< HEAD
 import org.opendatakit.tables.Task.ImportRequest;
 import org.opendatakit.tables.Task.ImportTask;
-=======
-import org.opendatakit.tables.R;
-import org.opendatakit.tables.Activity.util.CsvUtil;
->>>>>>> 29001d91
 import org.opendatakit.tables.data.DbHelper;
 import org.opendatakit.tables.data.KeyValueStore;
 import org.opendatakit.tables.data.TableProperties;
@@ -214,94 +209,6 @@
 		public void onClick(View v) {
 			importSubmission();
 		}
-<<<<<<< HEAD
-=======
-	}
-
-	public class ImportTask
-	        extends AsyncTask<ImportRequest, Integer, Boolean> {
-
-	  private static final String TAG = "ImportTask";
-
-	  public boolean caughtDuplicateTableException = false;
-	  public boolean problemImportingKVSEntries = false;
-
-	  @Override
-	  protected Boolean doInBackground(ImportRequest... importRequests) {
-	        ImportRequest request = importRequests[0];
-            CsvUtil cu = new CsvUtil(ImportCSVActivity.this);
-            if (request.getCreateTable()) {
-              try {
-                return cu.importNewTable(this, request.getFile(),
-                        request.getTableName());
-              } catch (TableAlreadyExistsException e) {
-                caughtDuplicateTableException = true;
-                return false;
-              }
-            } else {
-                return cu.importAddToTable(request.getFile(),
-                    request.getTableProperties().getTableId());
-            }
-	    }
-
-	    protected void onProgressUpdate(Integer... progress) {
-	        // do nothing.
-	    }
-
-	    protected void onPostExecute(Boolean result) {
-	        dismissDialog(IMPORT_IN_PROGRESS_DIALOG);
-	        if (result) {
-	            showDialog(CSVIMPORT_SUCCESS_DIALOG);
-	        } else {
-	          if (caughtDuplicateTableException) {
-	            showDialog(CSVIMPORT_FAIL_DUPLICATE_TABLE);
-	          } else if (problemImportingKVSEntries) {
-	            showDialog(CSVEXPORT_SUCCESS_SECONDARY_KVS_ENTRIES_FAIL_DIALOG);
-	          } else {
-	            showDialog(CSVIMPORT_FAIL_DIALOG);
-	          }
-	        }
-	    }
-	}
-
-	private class ImportRequest {
-
-	    private final boolean createTable;
-	    private final TableProperties tp;
-	    private final String tableName;
-	    private final File file;
-
-	    private ImportRequest(boolean createTable, TableProperties tp,
-	            String tableName, File file) {
-	        this.createTable = createTable;
-	        this.tp = tp;
-	        this.tableName = tableName;
-	        this.file = file;
-	    }
-
-	    public ImportRequest(String tableName, File file) {
-	        this(true, null, tableName, file);
-	    }
-
-	    public ImportRequest(TableProperties tp, File file) {
-	        this(false, tp, null, file);
-	    }
-
-	    public boolean getCreateTable() {
-	        return createTable;
-	    }
-
-	    public TableProperties getTableProperties() {
-	        return tp;
-	    }
-
-	    public String getTableName() {
-	        return tableName;
-	    }
-
-	    public File getFile() {
-	        return file;
-	    }
->>>>>>> 29001d91
-	}
-}
+	}
+
+}