--- conflicted
+++ resolved
@@ -425,21 +425,6 @@
    * updateInstanceDatabase() method.
    */
   void editRow(UserTable table, int rowNum) {
-<<<<<<< HEAD
-	Map<String, String> elementKeyToValue = new HashMap<String, String>();
-	for (ColumnProperties cp : tp.getDatabaseColumns().values()) {
-	  String value = table.getData(rowNum,
-	      tp.getColumnIndex(cp.getElementKey()));
-	  elementKeyToValue.put(cp.getElementKey(), value);
-	}
-
-	Intent intent = CollectUtil.getIntentForOdkCollectEditRow(activity, tp, elementKeyToValue,
-          null, null, null, table.getRowAtIndex(rowNum).getRowId());
-
-	if (intent != null) {
-      CollectUtil.launchCollectToEditRow(activity, intent,
-          table.getRowAtIndex(rowNum).getRowId());
-=======
     FormType formType = FormType.constructFormType(getTableProperties());
     if ( formType.isCollectForm() ) {
       Map<String, String> elementKeyToValue = new HashMap<String, String>();
@@ -449,20 +434,22 @@
       }
 
       Intent intent = CollectUtil.getIntentForOdkCollectEditRow(activity, tp, elementKeyToValue,
-          null, null, null, table.getRowId(rowNum));
+          null, null, null, table.getRowAtIndex(rowNum).getRowId());
 
       if (intent != null) {
-        CollectUtil.launchCollectToEditRow(activity, intent, table.getRowId(rowNum));
+        CollectUtil.launchCollectToEditRow(activity, intent, 
+            table.getRowAtIndex(rowNum).getRowId());
       } else {
         Log.e(TAG, "intent null when trying to create for edit row.");
       }
->>>>>>> 3e1a9a55
     } else {
       SurveyFormParameters params = formType.getSurveyFormParameters();
 
-      Intent intent = SurveyUtil.getIntentForOdkSurveyEditRow(activity, tp, appName, params, table.getRowId(rowNum));
+      Intent intent = SurveyUtil.getIntentForOdkSurveyEditRow(activity, tp, 
+          appName, params, table.getRowAtIndex(rowNum).getRowId());
       if ( intent != null ) {
-        SurveyUtil.launchSurveyToEditRow(activity, intent, tp, table.getRowId(rowNum));
+        SurveyUtil.launchSurveyToEditRow(activity, intent, tp, 
+            table.getRowAtIndex(rowNum).getRowId());
       }
     }
   }
@@ -1000,14 +987,8 @@
    *          the filename to be used if the filename differs than that
    *          set in the key value store.
    */
-<<<<<<< HEAD
   public static void launchDetailActivity(Activity activity,
       String tableId, String rowId, String filename) {
-=======
-  public static void launchDetailActivity(Activity activity, UserTable table, int rowNum,
-                                          String filename) {
-    TableProperties tp = table.getTableProperties();
->>>>>>> 3e1a9a55
     Intent intent = new Intent(activity, DetailDisplayActivity.class);
     intent.putExtra(INTENT_KEY_TABLE_ID, tableId);
     intent.putExtra(DetailDisplayActivity.INTENT_KEY_ROW_ID, rowId);
