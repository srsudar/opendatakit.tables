--- conflicted
+++ resolved
@@ -43,9 +43,9 @@
 import org.opendatakit.tables.data.TableProperties;
 import org.opendatakit.tables.data.TableViewType;
 import org.opendatakit.tables.data.UserTable;
-import org.opendatakit.tables.data.TableViewSettings.Type;
 import org.xmlpull.v1.XmlPullParserException;
 
+import android.app.Activity;
 import android.app.AlertDialog;
 import android.content.ComponentName;
 import android.content.ContentValues;
@@ -275,16 +275,6 @@
     return dbt;
   }
 
-<<<<<<< HEAD
-=======
-  /**
-   * @return TableViewSettings view settings of this table
-   */
-  TableViewSettings getTableViewSettings() {
-    return tvs;
-  }
-  
->>>>>>> 57814188
   /**
    * @return True if this is an overview type, false if this is 
    *         collection view type
@@ -441,7 +431,6 @@
       da.init();
     } else {
       launchTableActivity(activity, tp, searchText, isOverview);
-      activity.finish();
     }
   }
 
@@ -576,33 +565,35 @@
         SubMenu viewTypeSubMenu = menu.addSubMenu(Menu.NONE, MENU_ITEM_ID_VIEW_TYPE_SUBMENU, Menu.NONE, "ViewType");
         MenuItem viewType = viewTypeSubMenu.getItem();
         viewType.setIcon(R.drawable.view);
-<<<<<<< HEAD
+        viewType.setEnabled(enabled);
+        viewType.setShowAsAction(MenuItem.SHOW_AS_ACTION_ALWAYS);
+        MenuItem item;
+        // This will be the list filename, which we need to have here so we 
+        // know whether or not it's specified.
+        String listViewFilename = tp.getStringEntry(ListDisplayActivity.KVS_PARTITION,
+            ListDisplayActivity.KVS_ASPECT_DEFAULT, 
+            ListDisplayActivity.KEY_FILENAME);
         for(int i = 0; i < viewTypes.length; i++) {
-        	item = viewType.add(GROUP_ID_SUBMENU, viewTypes[i].getId(), i, 
+        	item = viewTypeSubMenu.add(MENU_ITEM_ID_VIEW_TYPE_SUBMENU, 
+        	    viewTypes[i].getId(), i, 
         	    viewTypes[i].name());
+        	// mark the current viewType as selected
 //        	if (tvs.getViewType() == viewTypeIds[i]) {
 //                item.setChecked(true);
 //            }
-        	if (tp.getCurrentViewType() == viewTypes[i]) {
-        	  item.setChecked(true);
-=======
-        viewType.setEnabled(enabled);
-        viewType.setShowAsAction(MenuItem.SHOW_AS_ACTION_ALWAYS);
-        MenuItem item;
-        for(int i = 0; i < viewTypeNames.length; i++) {
-        	item = viewTypeSubMenu.add(MENU_ITEM_ID_VIEW_TYPE_SUBMENU, viewTypeIds[i], i, viewTypeNames[i]);
-        	// mark the current viewType as selected
-        	if (tvs.getViewType() == viewTypeIds[i]) {
-                item.setChecked(true);
+          	if (tp.getCurrentViewType() == viewTypes[i]) {
+          	  item.setChecked(true);
+          	}
+            // disable list view if no file is specified
+            if (viewTypes[i] == TableViewType.List &&
+                listViewFilename == null) {
+               item.setEnabled(false);
             }
-        	
-        	// disable list view if no file is specified
-        	if (viewTypeIds[i] == Type.LIST && tvs.getCustomListFilename() == null) {
-        		item.setEnabled(false);
->>>>>>> 57814188
-        	}
         }
-        viewTypeSubMenu.setGroupCheckable(MENU_ITEM_ID_VIEW_TYPE_SUBMENU, true, true);
+
+
+        viewTypeSubMenu.setGroupCheckable(MENU_ITEM_ID_VIEW_TYPE_SUBMENU, 
+            true, true);
         
         // Add Row
         MenuItem addItem = menu.add(Menu.NONE, MENU_ITEM_ID_ADD_ROW_BUTTON, Menu.NONE,
@@ -619,7 +610,7 @@
         MenuItem display = settings.add(Menu.NONE, MENU_ITEM_ID_DISPLAY_PREFERENCES, Menu.NONE, 
         		"Display Preferences").setEnabled(false);
         // always disable DisplayPreferences if it is currently in list view
-        if (tvs.getViewType() == Type.LIST)
+        if (tp.getCurrentViewType() == TableViewType.List)
         	display.setEnabled(false);
         settings.add(Menu.NONE, MENU_ITEM_ID_OPEN_TABLE_PROPERTIES, Menu.NONE,
     			"Table Properties").setEnabled(enabled);
@@ -636,24 +627,11 @@
 		int itemId = selectedItem.getItemId();
 		// if the item is part of the sub-menu for view type, set the view type with its itemId
 	    // else, handle accordingly
-<<<<<<< HEAD
-		if(selectedItem.getGroupId() == GROUP_ID_SUBMENU) {
-//			tvs.setViewType(itemId);
-// no current view type under current setting. have to know if is overview 
-// or collection
+		if(selectedItem.getGroupId() == MENU_ITEM_ID_VIEW_TYPE_SUBMENU) {
 		  tp.setCurrentViewType(
 		      TableViewType.getViewTypeFromId(selectedItem.getItemId()));
-        Controller.launchTableActivity(activity, tp, searchText, isOverview);
-        activity.finish();
+		  Controller.launchTableActivity(activity, tp, searchText, isOverview);
         return true;
-=======
-		if(selectedItem.getGroupId() == MENU_ITEM_ID_VIEW_TYPE_SUBMENU) {
-			tvs.setViewType(itemId);
-            Controller.launchTableActivity(activity, tp, searchText,
-                    isOverview);
-            activity.finish();
-            return true;
->>>>>>> 57814188
 		} else {
 	        switch (itemId) {
 	        case MENU_ITEM_ID_SEARCH_BUTTON:
@@ -859,9 +837,10 @@
     Controller.launchTableActivity(context, tp, searchText, null, isOverview);
   }
 
-  private static void launchTableActivity(Context context, TableProperties tp,
+  private static void launchTableActivity(Activity context, TableProperties tp,
       Stack<String> searchStack, boolean isOverview) {
     Controller.launchTableActivity(context, tp, null, searchStack, isOverview);
+     context.finish();
   }
 
   private static void launchTableActivity(Context context, TableProperties tp, 
