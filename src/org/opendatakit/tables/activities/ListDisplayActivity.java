--- conflicted
+++ resolved
@@ -105,14 +105,9 @@
 //        view = CustomTableView.get(this, c.getTableProperties(), table,
 //                c.getTableViewSettings().getCustomListFilename());
         view = CustomTableView.get(this, c.getTableProperties(), table,
-<<<<<<< HEAD
-            filename);
-            
-=======
-                c.getTableViewSettings().getCustomListFilename());
+                filename);
         // change the info bar text
         c.setInfoBarText(c.getInfoBarText() + " (List)");
->>>>>>> 57814188
         displayView();
     }
     
