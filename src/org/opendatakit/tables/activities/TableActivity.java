--- conflicted
+++ resolved
@@ -1,817 +1,785 @@
-package org.opendatakit.tables.activities;
-
-import java.util.HashMap;
-import java.util.Map;
-import java.util.Stack;
-
-import org.opendatakit.tables.R;
-import org.opendatakit.tables.activities.graphs.GraphDisplayActivity;
-import org.opendatakit.tables.data.ColumnProperties;
-import org.opendatakit.tables.data.DataUtil;
-import org.opendatakit.tables.data.DbHelper;
-import org.opendatakit.tables.data.DbTable;
-import org.opendatakit.tables.data.KeyValueStore;
-import org.opendatakit.tables.data.KeyValueStoreHelper;
-import org.opendatakit.tables.data.Query;
-import org.opendatakit.tables.data.Query.Constraint;
-import org.opendatakit.tables.data.TableProperties;
-import org.opendatakit.tables.data.TableViewType;
-import org.opendatakit.tables.data.UserTable;
-import org.opendatakit.tables.fragments.ITableFragment;
-import org.opendatakit.tables.fragments.TableMapFragment;
-import org.opendatakit.tables.types.FormType;
-import org.opendatakit.tables.utils.CollectUtil;
-import org.opendatakit.tables.utils.CollectUtil.CollectFormParameters;
-import org.opendatakit.tables.utils.SurveyUtil;
-import org.opendatakit.tables.utils.SurveyUtil.SurveyFormParameters;
-import org.opendatakit.tables.utils.TableFileUtils;
-import org.opendatakit.tables.views.CellValueView;
-import org.opendatakit.tables.views.ClearableEditText;
-import org.opendatakit.tables.views.webkits.CustomView.CustomViewCallbacks;
-
-import android.app.Activity;
-import android.app.AlertDialog;
-import android.content.Context;
-import android.content.Intent;
-import android.graphics.Rect;
-import android.os.Bundle;
-import android.util.Log;
-import android.view.View;
-import android.widget.Button;
-import android.widget.LinearLayout;
-import android.widget.TextView;
-
-import com.actionbarsherlock.app.ActionBar;
-import com.actionbarsherlock.app.SherlockActivity;
-import com.actionbarsherlock.app.SherlockFragmentActivity;
-import com.actionbarsherlock.view.Menu;
-import com.actionbarsherlock.view.MenuItem;
-import com.actionbarsherlock.view.SubMenu;
-
-/**
- * Base activity for all fragments that display information about a database.
- * Deals with maintaining the data and the actionbar.
- *
- * @author Chris Gelon (cgelon)
- */
-public class TableActivity extends SherlockFragmentActivity
-    implements CustomViewCallbacks{
-
-  public static final String t = "TableActivity";
-  // / Static Strings ///
-  public static final String INTENT_KEY_TABLE_ID = "tableId";
-  public static final String INTENT_KEY_SEARCH = "search";
-  public static final String INTENT_KEY_SEARCH_STACK = "searchStack";
-  public static final String INTENT_KEY_IS_OVERVIEW = "isOverview";
-  /** Key value store key for table activity. */
-  public static final String KVS_PARTITION = "TableActivity";
-
-  public static final int VIEW_ID_SEARCH_FIELD = 0;
-  public static final int VIEW_ID_SEARCH_BUTTON = 1;
-
-  private static final int MENU_ITEM_ID_SEARCH_BUTTON = 0;
-  private static final int MENU_ITEM_ID_VIEW_TYPE_SUBMENU = 1;
-  // The add row button serves as an edit row button in DetailDisplayActivity
-  public static final int MENU_ITEM_ID_ADD_ROW_BUTTON = 2;
-  private static final int MENU_ITEM_ID_SETTINGS_SUBMENU = 3;
-  // Display preferences is used differently in SpreadsheetDisplayActivity
-  public static final int MENU_ITEM_ID_DISPLAY_PREFERENCES = 4;
-  private static final int MENU_ITEM_ID_OPEN_TABLE_PROPERTIES = 5;
-  private static final int MENU_ITEM_ID_OPEN_COLUMN_MANAGER = 6;
-  private static final int MENU_ITEM_ID_OPEN_LIST_VIEW_MANAGER = 7;
-  static final int FIRST_FREE_MENU_ITEM_ID = 8;
-
-  /** The current fragment being displayed. */
-  private ITableFragment mCurrentFragment;
-
-  /** The fragment that contains map information. */
-  private TableMapFragment mMapFragment;
-
-  /** Table that represents all of the data in the query. */
-  private UserTable mTable;
-
-  public UserTable getTable() {
-    return mTable;
-  }
-
-  /** The properties of the user table. */
-  private TableProperties mTableProperties;
-
-  public TableProperties getTableProperties() {
-    return mTableProperties;
-  }
-
-  private Query mQuery;
-
-  private String mRowId;
-
-  private DataUtil mDataUtil;
-  private DbHelper mDbh;
-  private DbTable mDbTable;
-  private Stack<String> mSearchText;
-  private boolean mIsOverview;
-  private Activity mActivity;
-
-  private String mAppName = TableFileUtils.ODK_TABLES_APP_NAME;
-
-  @Override
-  public void onCreate(Bundle savedInstanceState) {
-    super.onCreate(savedInstanceState);
-    setContentView(R.layout.standard_table_layout);
-
-    mActivity = this;
-
-    // Set up the data utility.
-    mDataUtil = DataUtil.getDefaultDataUtil();
-
-    // Find the table id.
-    String tableId = getIntent().getExtras().getString(INTENT_KEY_TABLE_ID);
-    if (tableId == null) {
-      throw new RuntimeException("Table id was not passed in through the bundle.");
-    }
-
-    // Add the search texts.
-    mSearchText = new Stack<String>();
-    if (getIntent().getExtras().containsKey(INTENT_KEY_SEARCH_STACK)) {
-      String[] searchValues = getIntent().getExtras().getStringArray(INTENT_KEY_SEARCH_STACK);
-      for (String searchValue : searchValues) {
-        mSearchText.add(searchValue);
-      }
-    } else {
-      String initialSearchText = getIntent().getExtras().getString(INTENT_KEY_SEARCH);
-      mSearchText.add((initialSearchText == null) ? "" : initialSearchText);
-    }
-
-    mIsOverview = getIntent().getExtras().getBoolean(INTENT_KEY_IS_OVERVIEW, false);
-
-    // Initialize data objects.
-    mDbh = DbHelper.getDbHelper(this, mAppName);
-    refreshDbTable(tableId);
-    mQuery = new Query(mDbh, KeyValueStore.Type.ACTIVE,
-        mTableProperties);
-
-    // Initialize layout fields.
-    setSearchFieldText(mSearchText.peek());
-    setInfoBarText("Table: " + mTableProperties.getDisplayName());
-
-    mQuery.clear();
-    mQuery.loadFromUserQuery(mSearchText.peek());
-
-    // There are two options here. The first is that we get the data using the
-    // {@link Query} object. The other is that we use a sql where clause. The
-    // two currently don't play nice together, so figure out which one. The
-    // sql statement gets precedence.
-    String sqlWhereClause =
-        getIntent().getExtras().getString(Controller.INTENT_KEY_SQL_WHERE);
-    if (sqlWhereClause != null) {
-      String[] sqlSelectionArgs = getIntent().getExtras().getStringArray(
-          Controller.INTENT_KEY_SQL_SELECTION_ARGS);
-      mTable = mDbTable.rawSqlQuery(sqlWhereClause, sqlSelectionArgs);
-    } else {
-      // We use the query.
-      mTable = mIsOverview ? mDbTable.getUserOverviewTable(mQuery) :
-        mDbTable.getUserTable(mQuery);
-    }
-
-    // Create the map fragment.
-    if (savedInstanceState == null) {
-      mMapFragment = new TableMapFragment();
-      getSupportFragmentManager().beginTransaction().add(R.id.main, mMapFragment).commit();
-    } else {
-      mMapFragment = (TableMapFragment) getSupportFragmentManager().findFragmentById(R.id.main);
-    }
-
-    // Set the current fragment.
-    mCurrentFragment = mMapFragment;
-  }
-
-  public void init() {
-    refreshDbTable(mTableProperties.getTableId());
-    mQuery = new Query(mDbh, KeyValueStore.Type.ACTIVE,
-        mTableProperties);
-    mQuery.clear();
-    mQuery.loadFromUserQuery(mSearchText.peek());
-    mTable = mIsOverview ? mDbTable.getUserOverviewTable(mQuery) : mDbTable.getUserTable(mQuery);
-    mCurrentFragment.init();
-  }
-
-  public void onSearchButtonClick(View v) {
-    // when you click the search button, save that query.
-    KeyValueStoreHelper kvsh = mTableProperties
-        .getKeyValueStoreHelper(TableProperties.KVS_PARTITION);
-    kvsh.setString(TableProperties.KEY_CURRENT_QUERY, getSearchFieldText());
-    mCurrentFragment.onSearch();
-  }
-
-  /**
-   * @return The text in the search field.
-   */
-  public String getSearchFieldText() {
-    return ((ClearableEditText) findViewById(R.id.search_field)).getEditText().getText().toString();
-  }
-
-  /**
-   * Set the text in the search field.
-   */
-  public void setSearchFieldText(String text) {
-    ((ClearableEditText) findViewById(R.id.search_field)).getEditText().setText(text);
-  }
-
-  /**
-   * Appends the text to the search box.
-   */
-  public void appendToSearchBoxText(String text) {
-    setSearchFieldText((getSearchFieldText() + text).trim());
-  }
-
-  /**
-   * Set the text in the info bar.
-   */
-  public void setInfoBarText(String text) {
-    ((TextView) findViewById(R.id.info_bar)).setText(text);
-  }
-
-  /**
-   * @return The text in the info bar.
-   */
-  public String getInfoBarText() {
-    return ((TextView) findViewById(R.id.info_bar)).getText().toString();
-  }
-
-  /**
-   * Update the dbTable that Controller is monitoring. This should be called
-   * only if there is no way to update the dbTable held by the Controller if a
-   * change happens outside of the Controller's realm of control. For instance,
-   * changing a column display name in PropertyManager does not get updated to
-   * the dbTable without calling this method. This is a messy way of doing
-   * things, and a refactor should probably end up fixing this.
-   */
-  void refreshDbTable(String tableId) {
-    mTableProperties = TableProperties.getTablePropertiesForTable(mDbh,
-        tableId,
-        KeyValueStore.Type.ACTIVE);
-    mDbTable = DbTable.getDbTable(mDbh, mTableProperties);
-  }
-
-  /**
-   * @return DbTable this data table
-   */
-  DbTable getDbTable() {
-    return mDbTable;
-  }
-
-  /**
-   * @return True if this is an overview type, false if this is collection view
-   *         type
-   */
-  boolean getIsOverview() {
-    return mIsOverview;
-  }
-
-  /**
-   * @return String text currently in the search bar
-   */
-  String getSearchText() {
-    return mSearchText.peek();
-  }
-
-  /**
-   * True if the x and y are in the search box, false otherwise.
-   */
-  boolean isInSearchBox(int x, int y) {
-    y -= findViewById(R.id.control_wrap).getHeight();
-    Rect bounds = new Rect();
-    findViewById(R.id.search_field).getHitRect(bounds);
-    return ((bounds.left <= x) && (bounds.right >= x) && (bounds.top <= y) && (bounds.bottom >= y));
-  }
-
-  /**
-   * This is used to invert the color of the search box. The boolean parameter
-   * specifies whether or not the color should be inverted or returned to
-   * normal.
-   * <p>
-   * The inversion values are not tied to any particular theme, but are set
-   * using the ActionBarSherlock themes. These need to change if the app themes
-   * are changed.
-   *
-   * @param invert
-   */
-  void invertSearchBoxColor(boolean invert) {
-    ClearableEditText searchField = (ClearableEditText) findViewById(R.id.search_field);
-    if (invert) {
-      searchField.setBackgroundResource(R.color.abs__background_holo_light);
-      searchField.getEditText().setTextColor(
-          searchField.getContext().getResources().getColor(R.color.abs__background_holo_dark));
-      searchField.getClearButton().setBackgroundResource(R.drawable.content_remove_dark);
-    } else {
-      searchField.setBackgroundResource(R.color.abs__background_holo_dark);
-      searchField.getEditText().setTextColor(
-          searchField.getContext().getResources().getColor(R.color.abs__background_holo_light));
-      searchField.getClearButton().setBackgroundResource(R.drawable.content_remove_light);
-    }
-  }
-
-  void recordSearch() {
-    mSearchText.add(getSearchFieldText());
-  }
-
-  public void onBackPressed() {
-    if (mSearchText.size() == 1) {
-      finish();
-    } else {
-      mSearchText.pop();
-      setSearchFieldText(mSearchText.peek());
-    }
-  }
-
-<<<<<<< HEAD
-  /**
-   * This should launch Collect to edit the data for the row. If there is a
-   * custom form defined for the table, its info should be passed in. Otherwise,
-   * null values will cause the default form to be generated, which is
-   * just every column with its own entry field on a single screen.
-   *
-   * @param table
-   * @param rowNum
-   * @param formId
-   * @param formVersion
-   * @param formRootElement
-   */
-  void editRow(UserTable table, int rowNum,
-          String formId, String formVersion, String formRootElement) {
-    Map<String, String> elementKeyToValue = new HashMap<String, String>();
-    for (ColumnProperties cp : mTableProperties.getDatabaseColumns().values()) {
-      String value = table.getData(rowNum, mTableProperties.getColumnIndex(
-          cp.getElementKey()));
-      elementKeyToValue.put(cp.getElementKey(), value);
-    }
-    Intent collectEditIntent =
-    	CollectUtil.getIntentForOdkCollectEditRow(this, mTableProperties,
-    	    elementKeyToValue, formId, formVersion, formRootElement, mRowId);
-    if (collectEditIntent != null) {
-      mRowId = table.getRowAtIndex(rowNum).getRowId();
-      CollectUtil.launchCollectToEditRow(this, collectEditIntent, mRowId);
-    }
-  }
-
-=======
->>>>>>> 3e1a9a55
-  @Override
-  protected void onActivityResult(int requestCode, int resultCode, Intent data) {
-    switch (requestCode) {
-    case Controller.RCODE_TABLE_PROPERTIES_MANAGER:
-      handleTablePropertiesManagerReturn();
-      break;
-    case Controller.RCODE_COLUMN_MANAGER:
-      handleColumnManagerReturn();
-      break;
-    case Controller.RCODE_ODK_COLLECT_ADD_ROW:
-      handleOdkCollectAddReturn(resultCode, data);
-      break;
-    case Controller.RCODE_ODK_COLLECT_EDIT_ROW:
-      handleOdkCollectEditReturn(resultCode, data);
-      break;
-    case Controller.RCODE_ODK_SURVEY_ADD_ROW:
-      handleOdkSurveyAddReturn(resultCode, data);
-      break;
-    case Controller.RCODE_ODK_SURVEY_EDIT_ROW:
-      handleOdkSurveyEditReturn(resultCode, data);
-      break;
-    case Controller.RCODE_LIST_VIEW_MANAGER:
-      handleListViewManagerReturn();
-      break;
-    default:
-      break;
-    }
-    if (resultCode == SherlockActivity.RESULT_OK) {
-      init();
-    }
-  }
-
-  private void handleListViewManagerReturn() {
-    refreshDbTable(mTableProperties.getTableId());
-  }
-
-  private void handleTablePropertiesManagerReturn() {
-    TableViewType oldViewType = mTableProperties.getCurrentViewType();
-    refreshDbTable(mTableProperties.getTableId());
-    if (oldViewType == mTableProperties.getCurrentViewType()) {
-      init();
-    } else {
-      launchTableActivity(this, mTableProperties, mSearchText, mIsOverview);
-    }
-  }
-
-  private void handleColumnManagerReturn() {
-    refreshDbTable(mTableProperties.getTableId());
-  }
-
-  void deleteRow(String rowId) {
-    mDbTable.markDeleted(rowId);
-  }
-
-  @Override
-  public boolean onCreateOptionsMenu(Menu menu) {
-    // Set the app icon as an action to go home.
-    ActionBar actionBar = getSupportActionBar();
-    actionBar.setDisplayHomeAsUpEnabled(true);
-    actionBar.setTitle("");
-
-    // Search
-    MenuItem searchItem = menu.add(Menu.NONE, MENU_ITEM_ID_SEARCH_BUTTON, Menu.NONE, "Search");
-    searchItem.setIcon(R.drawable.ic_action_search);
-    searchItem.setShowAsAction(MenuItem.SHOW_AS_ACTION_ALWAYS);
-    searchItem.setEnabled(true);
-
-    // View type submenu
-    // -determine the possible view types
-    final TableViewType[] viewTypes = mTableProperties.getPossibleViewTypes();
-    // -build a checkable submenu to select the view type
-    SubMenu viewTypeSubMenu = menu.addSubMenu(Menu.NONE, MENU_ITEM_ID_VIEW_TYPE_SUBMENU, Menu.NONE,
-        "ViewType");
-    MenuItem viewType = viewTypeSubMenu.getItem();
-    viewType.setIcon(R.drawable.view);
-    viewType.setEnabled(true);
-    viewType.setShowAsAction(MenuItem.SHOW_AS_ACTION_ALWAYS);
-    // This will be the name of the default list view, which if exists
-    // means we should display the list view as an option.
-    KeyValueStoreHelper kvsh = mTableProperties
-        .getKeyValueStoreHelper(ListDisplayActivity.KVS_PARTITION);
-    String nameOfView = kvsh.getString(ListDisplayActivity.KEY_LIST_VIEW_NAME);
-    for (int i = 0; i < viewTypes.length; i++) {
-      MenuItem item = viewTypeSubMenu.add(MENU_ITEM_ID_VIEW_TYPE_SUBMENU, viewTypes[i].getId(), i,
-          viewTypes[i].name());
-      // Mark the current viewType as selected.
-      if (mTableProperties.getCurrentViewType() == viewTypes[i]) {
-        item.setChecked(true);
-      }
-      // Disable list view if no file is specified
-      if (viewTypes[i] == TableViewType.List && nameOfView == null) {
-        item.setEnabled(false);
-      }
-    }
-
-    viewTypeSubMenu.setGroupCheckable(MENU_ITEM_ID_VIEW_TYPE_SUBMENU, true, true);
-
-    // Add Row
-    MenuItem addItem = menu.add(Menu.NONE, MENU_ITEM_ID_ADD_ROW_BUTTON, Menu.NONE, "Add Row")
-        .setEnabled(true);
-    addItem.setIcon(R.drawable.content_new);
-    addItem.setShowAsAction(MenuItem.SHOW_AS_ACTION_ALWAYS);
-
-    // Settings submenu
-    SubMenu settings = menu.addSubMenu(Menu.NONE, MENU_ITEM_ID_SETTINGS_SUBMENU, Menu.NONE,
-        "Settings");
-    MenuItem settingsItem = settings.getItem();
-    settingsItem.setIcon(R.drawable.settings_icon2);
-    settingsItem.setShowAsAction(MenuItem.SHOW_AS_ACTION_ALWAYS);
-
-    MenuItem display = settings.add(Menu.NONE, MENU_ITEM_ID_DISPLAY_PREFERENCES, Menu.NONE,
-        "Display Preferences").setEnabled(true);
-    // Always disable DisplayPreferences if it is currently in list view
-    if (mTableProperties.getCurrentViewType() == TableViewType.List) {
-      display.setEnabled(false);
-    }
-    settings.add(Menu.NONE, MENU_ITEM_ID_OPEN_TABLE_PROPERTIES, Menu.NONE, "Table Properties")
-        .setEnabled(true);
-    settings.add(Menu.NONE, MENU_ITEM_ID_OPEN_COLUMN_MANAGER, Menu.NONE, "Column Manager")
-        .setEnabled(true);
-    // Now an option for editing list views.
-    MenuItem manageListViews = settings.add(Menu.NONE, MENU_ITEM_ID_OPEN_LIST_VIEW_MANAGER,
-        Menu.NONE, "List View Manager").setEnabled(true);
-    // TODO: add manageListViews to the menu?
-    return true;
-  }
-
-  @Override
-  public boolean onMenuItemSelected(int featureId, MenuItem item) {
-    // If the item is part of the sub-menu for view type, set the view type
-    // with its itemId else, handle accordingly.
-    if (item.getGroupId() == MENU_ITEM_ID_VIEW_TYPE_SUBMENU) {
-      mTableProperties.setCurrentViewType(TableViewType.getViewTypeFromId(item.getItemId()));
-      launchTableActivity(this, mTableProperties, mSearchText, mIsOverview);
-      return true;
-    } else {
-      switch (item.getItemId()) {
-      case MENU_ITEM_ID_SEARCH_BUTTON:
-        if (getControlWrapVisibility() == View.GONE)
-          setControlWrapVisiblity(View.VISIBLE);
-        else
-          setControlWrapVisiblity(View.GONE);
-        return true;
-      case MENU_ITEM_ID_VIEW_TYPE_SUBMENU:
-        return true;
-      case MENU_ITEM_ID_ADD_ROW_BUTTON:
-        if (!getSearchText().equals("")) {
-          addRow(getMapFromLimitedQuery());
-        } else {
-          addRow(null);
-        }
-        return true;
-      case MENU_ITEM_ID_SETTINGS_SUBMENU:
-        return true;
-      case MENU_ITEM_ID_DISPLAY_PREFERENCES:
-        Intent k = new Intent(this, DisplayPrefsActivity.class);
-        k.putExtra(DisplayPrefsActivity.INTENT_KEY_TABLE_ID, mTableProperties.getTableId());
-        startActivity(k);
-        return true;
-      case MENU_ITEM_ID_OPEN_TABLE_PROPERTIES:
-        Intent tablePropertiesIntent = new Intent(this, TablePropertiesManager.class);
-        tablePropertiesIntent.putExtra(TablePropertiesManager.INTENT_KEY_TABLE_ID,
-            mTableProperties.getTableId());
-        startActivityForResult(tablePropertiesIntent, Controller.RCODE_TABLE_PROPERTIES_MANAGER);
-        return true;
-      case MENU_ITEM_ID_OPEN_COLUMN_MANAGER:
-        Intent columnManagerIntent = new Intent(this, ColumnManager.class);
-        columnManagerIntent.putExtra(ColumnManager.INTENT_KEY_TABLE_ID,
-            mTableProperties.getTableId());
-        startActivityForResult(columnManagerIntent, Controller.RCODE_COLUMN_MANAGER);
-        return true;
-      case MENU_ITEM_ID_OPEN_LIST_VIEW_MANAGER:
-        Intent listViewManagerIntent = new Intent(this, ListViewManager.class);
-        listViewManagerIntent.putExtra(ListViewManager.INTENT_KEY_TABLE_ID,
-            mTableProperties.getTableId());
-        startActivityForResult(listViewManagerIntent, Controller.RCODE_LIST_VIEW_MANAGER);
-        return true;
-      case android.R.id.home:
-        Intent tableManagerIntent = new Intent(this, TableManager.class);
-        // Add this flag so that you don't back from TableManager back
-        // into the table.
-        tableManagerIntent.addFlags(Intent.FLAG_ACTIVITY_CLEAR_TOP);
-        startActivity(tableManagerIntent);
-        return true;
-      default:
-        return false;
-      }
-    }
-  }
-
-  /**
-   * Adds a row to the table.
-   *
-   * @param elementNameToValue
-   *          Element names to values to prepopulate the row with before
-   *          launching the activity.
-   */
-  public void addRow(Map<String, String> elementNameToValue) {
-    FormType formType = FormType.constructFormType(mTableProperties);
-    if ( formType.isCollectForm() ) {
-      CollectFormParameters params = formType.getCollectFormParameters();
-      // Try to construct the values currently in the search bar to
-      // prepopulate with the form. We're going to ignore joins. This
-      // means that if there IS a join column, we'll throw an error!!!
-      // So be careful.
-      Intent collectAddIntent =
-        CollectUtil.getIntentForOdkCollectAddRow(this, mTableProperties, params, elementNameToValue);
-      if (collectAddIntent != null) {
-        CollectUtil.launchCollectToAddRow(this, collectAddIntent, mTableProperties);
-      }
-    } else {
-      SurveyFormParameters params = formType.getSurveyFormParameters();
-      Intent surveyAddIntent =
-          SurveyUtil.getIntentForOdkSurveyAddRow(this, mTableProperties, mAppName, params, null);
-      if (surveyAddIntent != null) {
-        SurveyUtil.launchSurveyToAddRow(this, surveyAddIntent, mTableProperties);
-      }
-    }
-  }
-
-  private int getControlWrapVisibility() {
-    return findViewById(R.id.control_wrap).getVisibility();
-  }
-
-  private void setControlWrapVisiblity(int visibility) {
-    findViewById(R.id.control_wrap).setVisibility(visibility);
-  }
-
-  private Map<String, String> getMapFromLimitedQuery() {
-    Map<String, String> elementKeyToValue = new HashMap<String, String>();
-    // First add all empty strings. We will overwrite the ones that are
-    // queried
-    // for in the search box. We need this so that if an add is canceled, we
-    // can check for equality and know not to add it. If we didn't do this,
-    // but we've prepopulated an add with a query, when we return and don't
-    // do
-    // a check, we'll add a blank row b/c there are values in the key value
-    // pairs, even though they were our prepopulated values.
-    for (ColumnProperties cp : mTableProperties.getDatabaseColumns().values()) {
-      elementKeyToValue.put(cp.getElementKey(), "");
-    }
-    Query currentQuery = new Query(mDbh, KeyValueStore.Type.ACTIVE, mTableProperties);
-    currentQuery.loadFromUserQuery(getSearchText());
-    for (int i = 0; i < currentQuery.getConstraintCount(); i++) {
-      Constraint constraint = currentQuery.getConstraint(i);
-      // NB: This is predicated on their only ever being a single
-      // search value. I'm not sure how additional values could be
-      // added.
-      elementKeyToValue.put(constraint.getColumnDbName(), constraint.getValue(0));
-    }
-    return elementKeyToValue;
-  }
-
-  private void handleOdkCollectAddReturn(int returnCode, Intent data) {
-	if (!CollectUtil.handleOdkCollectAddReturn(this, mAppName, mTableProperties, returnCode, data)) {
-      return;
-    }
-	// TODO: refresh display???
-	refreshDbTable(mTableProperties.getTableId());
-  }
-
-  private void handleOdkCollectEditReturn(int returnCode, Intent data) {
-    if (!CollectUtil.handleOdkCollectEditReturn(this, mAppName, mTableProperties, returnCode, data)) {
-      return;
-    }
-    mRowId = null;
-    // TODO: refresh display???
-    refreshDbTable(mTableProperties.getTableId());
-  }
-
-  private void handleOdkSurveyAddReturn(int returnCode, Intent data) {
-    if (returnCode != SherlockActivity.RESULT_OK) {
-      Log.i(t, "return code wasn't sherlock_ok, add was not finalized and will not appear.");
-      return;
-    }
-   // TODO: refresh display???
-   refreshDbTable(mTableProperties.getTableId());
-  }
-
-  private void handleOdkSurveyEditReturn(int returnCode, Intent data) {
-    if (returnCode != SherlockActivity.RESULT_OK) {
-      Log.i(t, "return code wasn't sherlock_ok, add was not finalized and will not appear.");
-      return;
-    }
-    mRowId = null;
-    // TODO: refresh display???
-    refreshDbTable(mTableProperties.getTableId());
-  }
-
-  /** TODO: What does this do? */
-  void openCellEditDialog(String rowId, String value, int colIndex) {
-    (new CellEditDialog(rowId, value, colIndex)).show();
-  }
-
-  public static void launchTableActivity(Context context, TableProperties tp, boolean isOverview) {
-    launchTableActivity(context, tp, null, null, isOverview, null);
-  }
-
-  public static void launchTableActivity(Context context, TableProperties tp, String searchText,
-      boolean isOverview) {
-    launchTableActivity(context, tp, searchText, null, isOverview, null);
-  }
-
-  private static void launchTableActivity(Activity context, TableProperties tp,
-      Stack<String> searchStack, boolean isOverview) {
-    launchTableActivity(context, tp, null, searchStack, isOverview, null);
-    context.finish();
-  }
-
-  /**
-   * This is based on the other launch table activity methods. This one,
-   * however, allows a filename to be passed to the launching activity. This is
-   * intended to be used to launch things like list view activities with a file
-   * other than the default.
-   */
-  public static void launchTableActivityWithFilename(Activity context, TableProperties tp,
-      Stack<String> searchStack, boolean isOverview, String filename) {
-    launchTableActivity(context, tp, null, searchStack, isOverview, filename);
-    context.finish();
-  }
-
-  /**
-   * This method should launch the custom app view that is a generic user-
-   * customizable home screen or html page for the app.
-   */
-  public static void launchAppViewActivity(Context context) {
-
-  }
-
-  private static void launchTableActivity(Context context, TableProperties tp, String searchText,
-      Stack<String> searchStack, boolean isOverview, String filename) {
-    // TODO: need to figure out how CollectionViewSettings should work.
-    // make them work.
-    // TableViewSettings tvs = isOverview ? tp.getOverviewViewSettings() :
-    // tp
-    // .getCollectionViewSettings();
-    TableViewType viewType = tp.getCurrentViewType();
-    Intent intent;
-    // switch (tvs.getViewType()) {
-    switch (viewType) {
-    // case TableViewSettings.Type.LIST:
-    // TODO: figure out which of these graph was originally and update it.
-    case List:
-      intent = new Intent(context, ListDisplayActivity.class);
-      if (filename != null) {
-        intent.putExtra(ListDisplayActivity.INTENT_KEY_FILENAME, filename);
-      }
-      break;
-    // case TableViewSettings.Type.LINE_GRAPH:
-    // intent = new Intent(context, LineGraphDisplayActivity.class);
-    // break;
-    // case TableViewSettings.Type.BOX_STEM:
-    // intent = new Intent(context, BoxStemGraphDisplayActivity.class);
-    // break;
-    // case TableViewSettings.Type.BAR_GRAPH:
-    case Graph:
-      intent = new Intent(context, GraphDisplayActivity.class);
-      break;
-    // case TableViewSettings.Type.MAP:
-    case Map:
-      intent = new Intent(context, TableActivity.class);
-      break;
-    case Spreadsheet:
-      intent = new Intent(context, SpreadsheetDisplayActivity.class);
-      break;
-    default:
-      intent = new Intent(context, SpreadsheetDisplayActivity.class);
-    }
-    intent.putExtra(INTENT_KEY_TABLE_ID, tp.getTableId());
-    if (searchStack != null) {
-      String[] stackValues = new String[searchStack.size()];
-      for (int i = 0; i < searchStack.size(); i++) {
-        stackValues[i] = searchStack.get(i);
-      }
-      intent.putExtra(INTENT_KEY_SEARCH_STACK, stackValues);
-    } else if (searchText != null) {
-      intent.putExtra(INTENT_KEY_SEARCH, searchText);
-    } else if (searchText == null) {
-      KeyValueStoreHelper kvsh = tp.getKeyValueStoreHelper(TableProperties.KVS_PARTITION);
-      String savedQuery = kvsh.getString(TableProperties.KEY_CURRENT_QUERY);
-      if (savedQuery == null) {
-        savedQuery = "";
-      }
-      intent.putExtra(INTENT_KEY_SEARCH, savedQuery);
-    }
-    intent.putExtra(INTENT_KEY_IS_OVERVIEW, isOverview);
-    context.startActivity(intent);
-  }
-
-  public static void launchDetailActivity(Context context, TableProperties tp,
-      UserTable table, int rowNum) {
-    Intent intent = new Intent(context, DetailDisplayActivity.class);
-    intent.putExtra(INTENT_KEY_TABLE_ID, tp.getTableId());
-    intent.putExtra(DetailDisplayActivity.INTENT_KEY_ROW_ID, 
-        table.getRowAtIndex(rowNum).getRowId());
-    context.startActivity(intent);
-  }
-
-  private class CellEditDialog extends AlertDialog {
-    private final String rowId;
-    private final int colIndex;
-    private final String mColumnElementKey;
-    private final CellValueView.CellEditView cev;
-
-    public CellEditDialog(String rowId, String value, int colIndex) {
-      super(mActivity);
-
-      this.rowId = rowId;
-      this.colIndex = colIndex;
-      ColumnProperties cp = mTableProperties.getColumnByIndex(colIndex);
-      this.mColumnElementKey = cp.getElementKey();
-      cev = CellValueView.getCellEditView(mActivity, cp, value);
-      buildView(mActivity);
-    }
-
-    private void buildView(Context context) {
-      Button setButton = new Button(context);
-      setButton.setText(getResources().getString(R.string.set));
-      setButton.setOnClickListener(new View.OnClickListener() {
-        @Override
-        public void onClick(View v) {
-          String value = mDataUtil.validifyValue(
-              mTableProperties.getColumnByElementKey(mColumnElementKey),
-              cev.getValue());
-          if (value == null) {
-            // TODO: alert the user
-            return;
-          }
-          Map<String, String> values = new HashMap<String, String>();
-          values.put(mColumnElementKey, value);
-          // TODO: Update these nulls.
-          mDbTable.updateRow(rowId, values, null, null, null, null);
-          dismiss();
-        }
-      });
-      Button cancelButton = new Button(context);
-      cancelButton.setText(getResources().getString(R.string.cancel));
-      cancelButton.setOnClickListener(new View.OnClickListener() {
-        @Override
-        public void onClick(View v) {
-          dismiss();
-        }
-      });
-      LinearLayout buttonWrapper = new LinearLayout(context);
-      buttonWrapper.addView(setButton);
-      buttonWrapper.addView(cancelButton);
-      LinearLayout wrapper = new LinearLayout(context);
-      wrapper.setOrientation(LinearLayout.VERTICAL);
-      wrapper.addView(cev);
-      wrapper.addView(buttonWrapper);
-      setView(wrapper);
-    }
-  }
-
-  @Override
-  public String getSearchString() {
-    return getSearchFieldText();
-  }
+package org.opendatakit.tables.activities;
+
+import java.util.HashMap;
+import java.util.Map;
+import java.util.Stack;
+
+import org.opendatakit.tables.R;
+import org.opendatakit.tables.activities.graphs.GraphDisplayActivity;
+import org.opendatakit.tables.data.ColumnProperties;
+import org.opendatakit.tables.data.DataUtil;
+import org.opendatakit.tables.data.DbHelper;
+import org.opendatakit.tables.data.DbTable;
+import org.opendatakit.tables.data.KeyValueStore;
+import org.opendatakit.tables.data.KeyValueStoreHelper;
+import org.opendatakit.tables.data.Query;
+import org.opendatakit.tables.data.Query.Constraint;
+import org.opendatakit.tables.data.TableProperties;
+import org.opendatakit.tables.data.TableViewType;
+import org.opendatakit.tables.data.UserTable;
+import org.opendatakit.tables.fragments.ITableFragment;
+import org.opendatakit.tables.fragments.TableMapFragment;
+import org.opendatakit.tables.types.FormType;
+import org.opendatakit.tables.utils.CollectUtil;
+import org.opendatakit.tables.utils.CollectUtil.CollectFormParameters;
+import org.opendatakit.tables.utils.SurveyUtil;
+import org.opendatakit.tables.utils.SurveyUtil.SurveyFormParameters;
+import org.opendatakit.tables.utils.TableFileUtils;
+import org.opendatakit.tables.views.CellValueView;
+import org.opendatakit.tables.views.ClearableEditText;
+import org.opendatakit.tables.views.webkits.CustomView.CustomViewCallbacks;
+
+import android.app.Activity;
+import android.app.AlertDialog;
+import android.content.Context;
+import android.content.Intent;
+import android.graphics.Rect;
+import android.os.Bundle;
+import android.util.Log;
+import android.view.View;
+import android.widget.Button;
+import android.widget.LinearLayout;
+import android.widget.TextView;
+
+import com.actionbarsherlock.app.ActionBar;
+import com.actionbarsherlock.app.SherlockActivity;
+import com.actionbarsherlock.app.SherlockFragmentActivity;
+import com.actionbarsherlock.view.Menu;
+import com.actionbarsherlock.view.MenuItem;
+import com.actionbarsherlock.view.SubMenu;
+
+/**
+ * Base activity for all fragments that display information about a database.
+ * Deals with maintaining the data and the actionbar.
+ *
+ * @author Chris Gelon (cgelon)
+ */
+public class TableActivity extends SherlockFragmentActivity
+    implements CustomViewCallbacks{
+
+  public static final String t = "TableActivity";
+  // / Static Strings ///
+  public static final String INTENT_KEY_TABLE_ID = "tableId";
+  public static final String INTENT_KEY_SEARCH = "search";
+  public static final String INTENT_KEY_SEARCH_STACK = "searchStack";
+  public static final String INTENT_KEY_IS_OVERVIEW = "isOverview";
+  /** Key value store key for table activity. */
+  public static final String KVS_PARTITION = "TableActivity";
+
+  public static final int VIEW_ID_SEARCH_FIELD = 0;
+  public static final int VIEW_ID_SEARCH_BUTTON = 1;
+
+  private static final int MENU_ITEM_ID_SEARCH_BUTTON = 0;
+  private static final int MENU_ITEM_ID_VIEW_TYPE_SUBMENU = 1;
+  // The add row button serves as an edit row button in DetailDisplayActivity
+  public static final int MENU_ITEM_ID_ADD_ROW_BUTTON = 2;
+  private static final int MENU_ITEM_ID_SETTINGS_SUBMENU = 3;
+  // Display preferences is used differently in SpreadsheetDisplayActivity
+  public static final int MENU_ITEM_ID_DISPLAY_PREFERENCES = 4;
+  private static final int MENU_ITEM_ID_OPEN_TABLE_PROPERTIES = 5;
+  private static final int MENU_ITEM_ID_OPEN_COLUMN_MANAGER = 6;
+  private static final int MENU_ITEM_ID_OPEN_LIST_VIEW_MANAGER = 7;
+  static final int FIRST_FREE_MENU_ITEM_ID = 8;
+
+  /** The current fragment being displayed. */
+  private ITableFragment mCurrentFragment;
+
+  /** The fragment that contains map information. */
+  private TableMapFragment mMapFragment;
+
+  /** Table that represents all of the data in the query. */
+  private UserTable mTable;
+
+  public UserTable getTable() {
+    return mTable;
+  }
+
+  /** The properties of the user table. */
+  private TableProperties mTableProperties;
+
+  public TableProperties getTableProperties() {
+    return mTableProperties;
+  }
+
+  private Query mQuery;
+
+  private String mRowId;
+
+  private DataUtil mDataUtil;
+  private DbHelper mDbh;
+  private DbTable mDbTable;
+  private Stack<String> mSearchText;
+  private boolean mIsOverview;
+  private Activity mActivity;
+
+  private String mAppName = TableFileUtils.ODK_TABLES_APP_NAME;
+
+  @Override
+  public void onCreate(Bundle savedInstanceState) {
+    super.onCreate(savedInstanceState);
+    setContentView(R.layout.standard_table_layout);
+
+    mActivity = this;
+
+    // Set up the data utility.
+    mDataUtil = DataUtil.getDefaultDataUtil();
+
+    // Find the table id.
+    String tableId = getIntent().getExtras().getString(INTENT_KEY_TABLE_ID);
+    if (tableId == null) {
+      throw new RuntimeException("Table id was not passed in through the bundle.");
+    }
+
+    // Add the search texts.
+    mSearchText = new Stack<String>();
+    if (getIntent().getExtras().containsKey(INTENT_KEY_SEARCH_STACK)) {
+      String[] searchValues = getIntent().getExtras().getStringArray(INTENT_KEY_SEARCH_STACK);
+      for (String searchValue : searchValues) {
+        mSearchText.add(searchValue);
+      }
+    } else {
+      String initialSearchText = getIntent().getExtras().getString(INTENT_KEY_SEARCH);
+      mSearchText.add((initialSearchText == null) ? "" : initialSearchText);
+    }
+
+    mIsOverview = getIntent().getExtras().getBoolean(INTENT_KEY_IS_OVERVIEW, false);
+
+    // Initialize data objects.
+    mDbh = DbHelper.getDbHelper(this, mAppName);
+    refreshDbTable(tableId);
+    mQuery = new Query(mDbh, KeyValueStore.Type.ACTIVE,
+        mTableProperties);
+
+    // Initialize layout fields.
+    setSearchFieldText(mSearchText.peek());
+    setInfoBarText("Table: " + mTableProperties.getDisplayName());
+
+    mQuery.clear();
+    mQuery.loadFromUserQuery(mSearchText.peek());
+
+    // There are two options here. The first is that we get the data using the
+    // {@link Query} object. The other is that we use a sql where clause. The
+    // two currently don't play nice together, so figure out which one. The
+    // sql statement gets precedence.
+    String sqlWhereClause =
+        getIntent().getExtras().getString(Controller.INTENT_KEY_SQL_WHERE);
+    if (sqlWhereClause != null) {
+      String[] sqlSelectionArgs = getIntent().getExtras().getStringArray(
+          Controller.INTENT_KEY_SQL_SELECTION_ARGS);
+      mTable = mDbTable.rawSqlQuery(sqlWhereClause, sqlSelectionArgs);
+    } else {
+      // We use the query.
+      mTable = mIsOverview ? mDbTable.getUserOverviewTable(mQuery) :
+        mDbTable.getUserTable(mQuery);
+    }
+
+    // Create the map fragment.
+    if (savedInstanceState == null) {
+      mMapFragment = new TableMapFragment();
+      getSupportFragmentManager().beginTransaction().add(R.id.main, mMapFragment).commit();
+    } else {
+      mMapFragment = (TableMapFragment) getSupportFragmentManager().findFragmentById(R.id.main);
+    }
+
+    // Set the current fragment.
+    mCurrentFragment = mMapFragment;
+  }
+
+  public void init() {
+    refreshDbTable(mTableProperties.getTableId());
+    mQuery = new Query(mDbh, KeyValueStore.Type.ACTIVE,
+        mTableProperties);
+    mQuery.clear();
+    mQuery.loadFromUserQuery(mSearchText.peek());
+    mTable = mIsOverview ? mDbTable.getUserOverviewTable(mQuery) : mDbTable.getUserTable(mQuery);
+    mCurrentFragment.init();
+  }
+
+  public void onSearchButtonClick(View v) {
+    // when you click the search button, save that query.
+    KeyValueStoreHelper kvsh = mTableProperties
+        .getKeyValueStoreHelper(TableProperties.KVS_PARTITION);
+    kvsh.setString(TableProperties.KEY_CURRENT_QUERY, getSearchFieldText());
+    mCurrentFragment.onSearch();
+  }
+
+  /**
+   * @return The text in the search field.
+   */
+  public String getSearchFieldText() {
+    return ((ClearableEditText) findViewById(R.id.search_field)).getEditText().getText().toString();
+  }
+
+  /**
+   * Set the text in the search field.
+   */
+  public void setSearchFieldText(String text) {
+    ((ClearableEditText) findViewById(R.id.search_field)).getEditText().setText(text);
+  }
+
+  /**
+   * Appends the text to the search box.
+   */
+  public void appendToSearchBoxText(String text) {
+    setSearchFieldText((getSearchFieldText() + text).trim());
+  }
+
+  /**
+   * Set the text in the info bar.
+   */
+  public void setInfoBarText(String text) {
+    ((TextView) findViewById(R.id.info_bar)).setText(text);
+  }
+
+  /**
+   * @return The text in the info bar.
+   */
+  public String getInfoBarText() {
+    return ((TextView) findViewById(R.id.info_bar)).getText().toString();
+  }
+
+  /**
+   * Update the dbTable that Controller is monitoring. This should be called
+   * only if there is no way to update the dbTable held by the Controller if a
+   * change happens outside of the Controller's realm of control. For instance,
+   * changing a column display name in PropertyManager does not get updated to
+   * the dbTable without calling this method. This is a messy way of doing
+   * things, and a refactor should probably end up fixing this.
+   */
+  void refreshDbTable(String tableId) {
+    mTableProperties = TableProperties.getTablePropertiesForTable(mDbh,
+        tableId,
+        KeyValueStore.Type.ACTIVE);
+    mDbTable = DbTable.getDbTable(mDbh, mTableProperties);
+  }
+
+  /**
+   * @return DbTable this data table
+   */
+  DbTable getDbTable() {
+    return mDbTable;
+  }
+
+  /**
+   * @return True if this is an overview type, false if this is collection view
+   *         type
+   */
+  boolean getIsOverview() {
+    return mIsOverview;
+  }
+
+  /**
+   * @return String text currently in the search bar
+   */
+  String getSearchText() {
+    return mSearchText.peek();
+  }
+
+  /**
+   * True if the x and y are in the search box, false otherwise.
+   */
+  boolean isInSearchBox(int x, int y) {
+    y -= findViewById(R.id.control_wrap).getHeight();
+    Rect bounds = new Rect();
+    findViewById(R.id.search_field).getHitRect(bounds);
+    return ((bounds.left <= x) && (bounds.right >= x) && (bounds.top <= y) && (bounds.bottom >= y));
+  }
+
+  /**
+   * This is used to invert the color of the search box. The boolean parameter
+   * specifies whether or not the color should be inverted or returned to
+   * normal.
+   * <p>
+   * The inversion values are not tied to any particular theme, but are set
+   * using the ActionBarSherlock themes. These need to change if the app themes
+   * are changed.
+   *
+   * @param invert
+   */
+  void invertSearchBoxColor(boolean invert) {
+    ClearableEditText searchField = (ClearableEditText) findViewById(R.id.search_field);
+    if (invert) {
+      searchField.setBackgroundResource(R.color.abs__background_holo_light);
+      searchField.getEditText().setTextColor(
+          searchField.getContext().getResources().getColor(R.color.abs__background_holo_dark));
+      searchField.getClearButton().setBackgroundResource(R.drawable.content_remove_dark);
+    } else {
+      searchField.setBackgroundResource(R.color.abs__background_holo_dark);
+      searchField.getEditText().setTextColor(
+          searchField.getContext().getResources().getColor(R.color.abs__background_holo_light));
+      searchField.getClearButton().setBackgroundResource(R.drawable.content_remove_light);
+    }
+  }
+
+  void recordSearch() {
+    mSearchText.add(getSearchFieldText());
+  }
+
+  public void onBackPressed() {
+    if (mSearchText.size() == 1) {
+      finish();
+    } else {
+      mSearchText.pop();
+      setSearchFieldText(mSearchText.peek());
+    }
+  }
+
+  @Override
+  protected void onActivityResult(int requestCode, int resultCode, Intent data) {
+    switch (requestCode) {
+    case Controller.RCODE_TABLE_PROPERTIES_MANAGER:
+      handleTablePropertiesManagerReturn();
+      break;
+    case Controller.RCODE_COLUMN_MANAGER:
+      handleColumnManagerReturn();
+      break;
+    case Controller.RCODE_ODK_COLLECT_ADD_ROW:
+      handleOdkCollectAddReturn(resultCode, data);
+      break;
+    case Controller.RCODE_ODK_COLLECT_EDIT_ROW:
+      handleOdkCollectEditReturn(resultCode, data);
+      break;
+    case Controller.RCODE_ODK_SURVEY_ADD_ROW:
+      handleOdkSurveyAddReturn(resultCode, data);
+      break;
+    case Controller.RCODE_ODK_SURVEY_EDIT_ROW:
+      handleOdkSurveyEditReturn(resultCode, data);
+      break;
+    case Controller.RCODE_LIST_VIEW_MANAGER:
+      handleListViewManagerReturn();
+      break;
+    default:
+      break;
+    }
+    if (resultCode == SherlockActivity.RESULT_OK) {
+      init();
+    }
+  }
+
+  private void handleListViewManagerReturn() {
+    refreshDbTable(mTableProperties.getTableId());
+  }
+
+  private void handleTablePropertiesManagerReturn() {
+    TableViewType oldViewType = mTableProperties.getCurrentViewType();
+    refreshDbTable(mTableProperties.getTableId());
+    if (oldViewType == mTableProperties.getCurrentViewType()) {
+      init();
+    } else {
+      launchTableActivity(this, mTableProperties, mSearchText, mIsOverview);
+    }
+  }
+
+  private void handleColumnManagerReturn() {
+    refreshDbTable(mTableProperties.getTableId());
+  }
+
+  void deleteRow(String rowId) {
+    mDbTable.markDeleted(rowId);
+  }
+
+  @Override
+  public boolean onCreateOptionsMenu(Menu menu) {
+    // Set the app icon as an action to go home.
+    ActionBar actionBar = getSupportActionBar();
+    actionBar.setDisplayHomeAsUpEnabled(true);
+    actionBar.setTitle("");
+
+    // Search
+    MenuItem searchItem = menu.add(Menu.NONE, MENU_ITEM_ID_SEARCH_BUTTON, Menu.NONE, "Search");
+    searchItem.setIcon(R.drawable.ic_action_search);
+    searchItem.setShowAsAction(MenuItem.SHOW_AS_ACTION_ALWAYS);
+    searchItem.setEnabled(true);
+
+    // View type submenu
+    // -determine the possible view types
+    final TableViewType[] viewTypes = mTableProperties.getPossibleViewTypes();
+    // -build a checkable submenu to select the view type
+    SubMenu viewTypeSubMenu = menu.addSubMenu(Menu.NONE, MENU_ITEM_ID_VIEW_TYPE_SUBMENU, Menu.NONE,
+        "ViewType");
+    MenuItem viewType = viewTypeSubMenu.getItem();
+    viewType.setIcon(R.drawable.view);
+    viewType.setEnabled(true);
+    viewType.setShowAsAction(MenuItem.SHOW_AS_ACTION_ALWAYS);
+    // This will be the name of the default list view, which if exists
+    // means we should display the list view as an option.
+    KeyValueStoreHelper kvsh = mTableProperties
+        .getKeyValueStoreHelper(ListDisplayActivity.KVS_PARTITION);
+    String nameOfView = kvsh.getString(ListDisplayActivity.KEY_LIST_VIEW_NAME);
+    for (int i = 0; i < viewTypes.length; i++) {
+      MenuItem item = viewTypeSubMenu.add(MENU_ITEM_ID_VIEW_TYPE_SUBMENU, viewTypes[i].getId(), i,
+          viewTypes[i].name());
+      // Mark the current viewType as selected.
+      if (mTableProperties.getCurrentViewType() == viewTypes[i]) {
+        item.setChecked(true);
+      }
+      // Disable list view if no file is specified
+      if (viewTypes[i] == TableViewType.List && nameOfView == null) {
+        item.setEnabled(false);
+      }
+    }
+
+    viewTypeSubMenu.setGroupCheckable(MENU_ITEM_ID_VIEW_TYPE_SUBMENU, true, true);
+
+    // Add Row
+    MenuItem addItem = menu.add(Menu.NONE, MENU_ITEM_ID_ADD_ROW_BUTTON, Menu.NONE, "Add Row")
+        .setEnabled(true);
+    addItem.setIcon(R.drawable.content_new);
+    addItem.setShowAsAction(MenuItem.SHOW_AS_ACTION_ALWAYS);
+
+    // Settings submenu
+    SubMenu settings = menu.addSubMenu(Menu.NONE, MENU_ITEM_ID_SETTINGS_SUBMENU, Menu.NONE,
+        "Settings");
+    MenuItem settingsItem = settings.getItem();
+    settingsItem.setIcon(R.drawable.settings_icon2);
+    settingsItem.setShowAsAction(MenuItem.SHOW_AS_ACTION_ALWAYS);
+
+    MenuItem display = settings.add(Menu.NONE, MENU_ITEM_ID_DISPLAY_PREFERENCES, Menu.NONE,
+        "Display Preferences").setEnabled(true);
+    // Always disable DisplayPreferences if it is currently in list view
+    if (mTableProperties.getCurrentViewType() == TableViewType.List) {
+      display.setEnabled(false);
+    }
+    settings.add(Menu.NONE, MENU_ITEM_ID_OPEN_TABLE_PROPERTIES, Menu.NONE, "Table Properties")
+        .setEnabled(true);
+    settings.add(Menu.NONE, MENU_ITEM_ID_OPEN_COLUMN_MANAGER, Menu.NONE, "Column Manager")
+        .setEnabled(true);
+    // Now an option for editing list views.
+    MenuItem manageListViews = settings.add(Menu.NONE, MENU_ITEM_ID_OPEN_LIST_VIEW_MANAGER,
+        Menu.NONE, "List View Manager").setEnabled(true);
+    // TODO: add manageListViews to the menu?
+    return true;
+  }
+
+  @Override
+  public boolean onMenuItemSelected(int featureId, MenuItem item) {
+    // If the item is part of the sub-menu for view type, set the view type
+    // with its itemId else, handle accordingly.
+    if (item.getGroupId() == MENU_ITEM_ID_VIEW_TYPE_SUBMENU) {
+      mTableProperties.setCurrentViewType(TableViewType.getViewTypeFromId(item.getItemId()));
+      launchTableActivity(this, mTableProperties, mSearchText, mIsOverview);
+      return true;
+    } else {
+      switch (item.getItemId()) {
+      case MENU_ITEM_ID_SEARCH_BUTTON:
+        if (getControlWrapVisibility() == View.GONE)
+          setControlWrapVisiblity(View.VISIBLE);
+        else
+          setControlWrapVisiblity(View.GONE);
+        return true;
+      case MENU_ITEM_ID_VIEW_TYPE_SUBMENU:
+        return true;
+      case MENU_ITEM_ID_ADD_ROW_BUTTON:
+        if (!getSearchText().equals("")) {
+          addRow(getMapFromLimitedQuery());
+        } else {
+          addRow(null);
+        }
+        return true;
+      case MENU_ITEM_ID_SETTINGS_SUBMENU:
+        return true;
+      case MENU_ITEM_ID_DISPLAY_PREFERENCES:
+        Intent k = new Intent(this, DisplayPrefsActivity.class);
+        k.putExtra(DisplayPrefsActivity.INTENT_KEY_TABLE_ID, mTableProperties.getTableId());
+        startActivity(k);
+        return true;
+      case MENU_ITEM_ID_OPEN_TABLE_PROPERTIES:
+        Intent tablePropertiesIntent = new Intent(this, TablePropertiesManager.class);
+        tablePropertiesIntent.putExtra(TablePropertiesManager.INTENT_KEY_TABLE_ID,
+            mTableProperties.getTableId());
+        startActivityForResult(tablePropertiesIntent, Controller.RCODE_TABLE_PROPERTIES_MANAGER);
+        return true;
+      case MENU_ITEM_ID_OPEN_COLUMN_MANAGER:
+        Intent columnManagerIntent = new Intent(this, ColumnManager.class);
+        columnManagerIntent.putExtra(ColumnManager.INTENT_KEY_TABLE_ID,
+            mTableProperties.getTableId());
+        startActivityForResult(columnManagerIntent, Controller.RCODE_COLUMN_MANAGER);
+        return true;
+      case MENU_ITEM_ID_OPEN_LIST_VIEW_MANAGER:
+        Intent listViewManagerIntent = new Intent(this, ListViewManager.class);
+        listViewManagerIntent.putExtra(ListViewManager.INTENT_KEY_TABLE_ID,
+            mTableProperties.getTableId());
+        startActivityForResult(listViewManagerIntent, Controller.RCODE_LIST_VIEW_MANAGER);
+        return true;
+      case android.R.id.home:
+        Intent tableManagerIntent = new Intent(this, TableManager.class);
+        // Add this flag so that you don't back from TableManager back
+        // into the table.
+        tableManagerIntent.addFlags(Intent.FLAG_ACTIVITY_CLEAR_TOP);
+        startActivity(tableManagerIntent);
+        return true;
+      default:
+        return false;
+      }
+    }
+  }
+
+  /**
+   * Adds a row to the table.
+   *
+   * @param elementNameToValue
+   *          Element names to values to prepopulate the row with before
+   *          launching the activity.
+   */
+  public void addRow(Map<String, String> elementNameToValue) {
+    FormType formType = FormType.constructFormType(mTableProperties);
+    if ( formType.isCollectForm() ) {
+      CollectFormParameters params = formType.getCollectFormParameters();
+      // Try to construct the values currently in the search bar to
+      // prepopulate with the form. We're going to ignore joins. This
+      // means that if there IS a join column, we'll throw an error!!!
+      // So be careful.
+      Intent collectAddIntent =
+        CollectUtil.getIntentForOdkCollectAddRow(this, mTableProperties, params, elementNameToValue);
+      if (collectAddIntent != null) {
+        CollectUtil.launchCollectToAddRow(this, collectAddIntent, mTableProperties);
+      }
+    } else {
+      SurveyFormParameters params = formType.getSurveyFormParameters();
+      Intent surveyAddIntent =
+          SurveyUtil.getIntentForOdkSurveyAddRow(this, mTableProperties, mAppName, params, null);
+      if (surveyAddIntent != null) {
+        SurveyUtil.launchSurveyToAddRow(this, surveyAddIntent, mTableProperties);
+      }
+    }
+  }
+
+  private int getControlWrapVisibility() {
+    return findViewById(R.id.control_wrap).getVisibility();
+  }
+
+  private void setControlWrapVisiblity(int visibility) {
+    findViewById(R.id.control_wrap).setVisibility(visibility);
+  }
+
+  private Map<String, String> getMapFromLimitedQuery() {
+    Map<String, String> elementKeyToValue = new HashMap<String, String>();
+    // First add all empty strings. We will overwrite the ones that are
+    // queried
+    // for in the search box. We need this so that if an add is canceled, we
+    // can check for equality and know not to add it. If we didn't do this,
+    // but we've prepopulated an add with a query, when we return and don't
+    // do
+    // a check, we'll add a blank row b/c there are values in the key value
+    // pairs, even though they were our prepopulated values.
+    for (ColumnProperties cp : mTableProperties.getDatabaseColumns().values()) {
+      elementKeyToValue.put(cp.getElementKey(), "");
+    }
+    Query currentQuery = new Query(mDbh, KeyValueStore.Type.ACTIVE, mTableProperties);
+    currentQuery.loadFromUserQuery(getSearchText());
+    for (int i = 0; i < currentQuery.getConstraintCount(); i++) {
+      Constraint constraint = currentQuery.getConstraint(i);
+      // NB: This is predicated on their only ever being a single
+      // search value. I'm not sure how additional values could be
+      // added.
+      elementKeyToValue.put(constraint.getColumnDbName(), constraint.getValue(0));
+    }
+    return elementKeyToValue;
+  }
+
+  private void handleOdkCollectAddReturn(int returnCode, Intent data) {
+	if (!CollectUtil.handleOdkCollectAddReturn(this, mAppName, mTableProperties, returnCode, data)) {
+      return;
+    }
+	// TODO: refresh display???
+	refreshDbTable(mTableProperties.getTableId());
+  }
+
+  private void handleOdkCollectEditReturn(int returnCode, Intent data) {
+    if (!CollectUtil.handleOdkCollectEditReturn(this, mAppName, mTableProperties, returnCode, data)) {
+      return;
+    }
+    mRowId = null;
+    // TODO: refresh display???
+    refreshDbTable(mTableProperties.getTableId());
+  }
+
+  private void handleOdkSurveyAddReturn(int returnCode, Intent data) {
+    if (returnCode != SherlockActivity.RESULT_OK) {
+      Log.i(t, "return code wasn't sherlock_ok, add was not finalized and will not appear.");
+      return;
+    }
+   // TODO: refresh display???
+   refreshDbTable(mTableProperties.getTableId());
+  }
+
+  private void handleOdkSurveyEditReturn(int returnCode, Intent data) {
+    if (returnCode != SherlockActivity.RESULT_OK) {
+      Log.i(t, "return code wasn't sherlock_ok, add was not finalized and will not appear.");
+      return;
+    }
+    mRowId = null;
+    // TODO: refresh display???
+    refreshDbTable(mTableProperties.getTableId());
+  }
+
+  /** TODO: What does this do? */
+  void openCellEditDialog(String rowId, String value, int colIndex) {
+    (new CellEditDialog(rowId, value, colIndex)).show();
+  }
+
+  public static void launchTableActivity(Context context, TableProperties tp, boolean isOverview) {
+    launchTableActivity(context, tp, null, null, isOverview, null);
+  }
+
+  public static void launchTableActivity(Context context, TableProperties tp, String searchText,
+      boolean isOverview) {
+    launchTableActivity(context, tp, searchText, null, isOverview, null);
+  }
+
+  private static void launchTableActivity(Activity context, TableProperties tp,
+      Stack<String> searchStack, boolean isOverview) {
+    launchTableActivity(context, tp, null, searchStack, isOverview, null);
+    context.finish();
+  }
+
+  /**
+   * This is based on the other launch table activity methods. This one,
+   * however, allows a filename to be passed to the launching activity. This is
+   * intended to be used to launch things like list view activities with a file
+   * other than the default.
+   */
+  public static void launchTableActivityWithFilename(Activity context, TableProperties tp,
+      Stack<String> searchStack, boolean isOverview, String filename) {
+    launchTableActivity(context, tp, null, searchStack, isOverview, filename);
+    context.finish();
+  }
+
+  /**
+   * This method should launch the custom app view that is a generic user-
+   * customizable home screen or html page for the app.
+   */
+  public static void launchAppViewActivity(Context context) {
+
+  }
+
+  private static void launchTableActivity(Context context, TableProperties tp, String searchText,
+      Stack<String> searchStack, boolean isOverview, String filename) {
+    // TODO: need to figure out how CollectionViewSettings should work.
+    // make them work.
+    // TableViewSettings tvs = isOverview ? tp.getOverviewViewSettings() :
+    // tp
+    // .getCollectionViewSettings();
+    TableViewType viewType = tp.getCurrentViewType();
+    Intent intent;
+    // switch (tvs.getViewType()) {
+    switch (viewType) {
+    // case TableViewSettings.Type.LIST:
+    // TODO: figure out which of these graph was originally and update it.
+    case List:
+      intent = new Intent(context, ListDisplayActivity.class);
+      if (filename != null) {
+        intent.putExtra(ListDisplayActivity.INTENT_KEY_FILENAME, filename);
+      }
+      break;
+    // case TableViewSettings.Type.LINE_GRAPH:
+    // intent = new Intent(context, LineGraphDisplayActivity.class);
+    // break;
+    // case TableViewSettings.Type.BOX_STEM:
+    // intent = new Intent(context, BoxStemGraphDisplayActivity.class);
+    // break;
+    // case TableViewSettings.Type.BAR_GRAPH:
+    case Graph:
+      intent = new Intent(context, GraphDisplayActivity.class);
+      break;
+    // case TableViewSettings.Type.MAP:
+    case Map:
+      intent = new Intent(context, TableActivity.class);
+      break;
+    case Spreadsheet:
+      intent = new Intent(context, SpreadsheetDisplayActivity.class);
+      break;
+    default:
+      intent = new Intent(context, SpreadsheetDisplayActivity.class);
+    }
+    intent.putExtra(INTENT_KEY_TABLE_ID, tp.getTableId());
+    if (searchStack != null) {
+      String[] stackValues = new String[searchStack.size()];
+      for (int i = 0; i < searchStack.size(); i++) {
+        stackValues[i] = searchStack.get(i);
+      }
+      intent.putExtra(INTENT_KEY_SEARCH_STACK, stackValues);
+    } else if (searchText != null) {
+      intent.putExtra(INTENT_KEY_SEARCH, searchText);
+    } else if (searchText == null) {
+      KeyValueStoreHelper kvsh = tp.getKeyValueStoreHelper(TableProperties.KVS_PARTITION);
+      String savedQuery = kvsh.getString(TableProperties.KEY_CURRENT_QUERY);
+      if (savedQuery == null) {
+        savedQuery = "";
+      }
+      intent.putExtra(INTENT_KEY_SEARCH, savedQuery);
+    }
+    intent.putExtra(INTENT_KEY_IS_OVERVIEW, isOverview);
+    context.startActivity(intent);
+  }
+
+  public static void launchDetailActivity(Context context, TableProperties tp,
+      UserTable table, int rowNum) {
+    Intent intent = new Intent(context, DetailDisplayActivity.class);
+    intent.putExtra(INTENT_KEY_TABLE_ID, tp.getTableId());
+    intent.putExtra(DetailDisplayActivity.INTENT_KEY_ROW_ID, 
+        table.getRowAtIndex(rowNum).getRowId());
+    context.startActivity(intent);
+  }
+
+  private class CellEditDialog extends AlertDialog {
+    private final String rowId;
+    private final int colIndex;
+    private final String mColumnElementKey;
+    private final CellValueView.CellEditView cev;
+
+    public CellEditDialog(String rowId, String value, int colIndex) {
+      super(mActivity);
+
+      this.rowId = rowId;
+      this.colIndex = colIndex;
+      ColumnProperties cp = mTableProperties.getColumnByIndex(colIndex);
+      this.mColumnElementKey = cp.getElementKey();
+      cev = CellValueView.getCellEditView(mActivity, cp, value);
+      buildView(mActivity);
+    }
+
+    private void buildView(Context context) {
+      Button setButton = new Button(context);
+      setButton.setText(getResources().getString(R.string.set));
+      setButton.setOnClickListener(new View.OnClickListener() {
+        @Override
+        public void onClick(View v) {
+          String value = mDataUtil.validifyValue(
+              mTableProperties.getColumnByElementKey(mColumnElementKey),
+              cev.getValue());
+          if (value == null) {
+            // TODO: alert the user
+            return;
+          }
+          Map<String, String> values = new HashMap<String, String>();
+          values.put(mColumnElementKey, value);
+          // TODO: Update these nulls.
+          mDbTable.updateRow(rowId, values, null, null, null, null);
+          dismiss();
+        }
+      });
+      Button cancelButton = new Button(context);
+      cancelButton.setText(getResources().getString(R.string.cancel));
+      cancelButton.setOnClickListener(new View.OnClickListener() {
+        @Override
+        public void onClick(View v) {
+          dismiss();
+        }
+      });
+      LinearLayout buttonWrapper = new LinearLayout(context);
+      buttonWrapper.addView(setButton);
+      buttonWrapper.addView(cancelButton);
+      LinearLayout wrapper = new LinearLayout(context);
+      wrapper.setOrientation(LinearLayout.VERTICAL);
+      wrapper.addView(cev);
+      wrapper.addView(buttonWrapper);
+      setView(wrapper);
+    }
+  }
+
+  @Override
+  public String getSearchString() {
+    return getSearchFieldText();
+  }
 }