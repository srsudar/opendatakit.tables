--- conflicted
+++ resolved
@@ -736,26 +736,14 @@
    */
   private List<Column> getColumnsForTable(TableProperties tp) {
     List<Column> columns = new ArrayList<Column>();
-<<<<<<< HEAD
-    ColumnProperties[] colProps = tp.getColumns();
-    for (int i = 0; i < colProps.length; i++) {
-      String elementKey = colProps[i].getElementKey();
-      String elementName = colProps[i].getElementName();
-      ColumnType colType = colProps[i].getColumnType();
-      List<String> listChildrenElements =
-          colProps[i].getListChildElementKeys();
-      int isPersisted = SyncUtil.boolToInt(colProps[i].isPersisted());
-      JoinColumn joins = colProps[i].getJoins();
-=======
     for (ColumnProperties cp : tp.getColumns().values()) {
       String elementKey = cp.getElementKey();
       String elementName = cp.getElementName();
       ColumnType colType = cp.getColumnType();
-      List<String> listChildrenElements = 
+      List<String> listChildrenElements =
           cp.getListChildElementKeys();
       int isPersisted = SyncUtil.boolToInt(cp.isPersisted());
       JoinColumn joins = cp.getJoins();
->>>>>>> 49f59bfd
       String listChildElementKeysStr = null;
       String joinsStr = null;
       try {
