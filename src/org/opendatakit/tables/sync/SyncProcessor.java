--- conflicted
+++ resolved
@@ -1061,13 +1061,8 @@
     // And now for each row we need to add both the user columns AND the
     // columns to sync, AND the sync tag for the row.
     for (int i = 0; i < numRows; i++) {
-<<<<<<< HEAD
-      String rowId = rows.getRowId(i);
+      String rowId = rows.getRowAtIndex(i).getRowId();
       String rowETag = rows.getMetadataByElementKey(i, DataTableColumns.ROW_ETAG);
-=======
-      String rowId = rows.getRowAtIndex(i).getRowId();
-      String syncTag = rows.getMetadataByElementKey(i, DataTableColumns.SYNC_TAG);
->>>>>>> 84ff60b4
       Map<String, String> values = new HashMap<String, String>();
 
       // precompute the correspondence between the displayed elementKeys and
