/*
 * Copyright (C) 2012 University of Washington
 *
 * Licensed under the Apache License, Version 2.0 (the "License"); you may not
 * use this file except in compliance with the License. You may obtain a copy of
 * the License at
 *
 * http://www.apache.org/licenses/LICENSE-2.0
 *
 * Unless required by applicable law or agreed to in writing, software
 * distributed under the License is distributed on an "AS IS" BASIS, WITHOUT
 * WARRANTIES OR CONDITIONS OF ANY KIND, either express or implied. See the
 * License for the specific language governing permissions and limitations under
 * the License.
 */
package org.opendatakit.tables.sync;

import org.opendatakit.aggregate.odktables.entity.Column;
import org.opendatakit.aggregate.odktables.entity.OdkTablesKeyValueStoreEntry;
import org.opendatakit.tables.R;
import org.opendatakit.tables.data.ColumnType;

import android.content.Context;
import android.util.Log;

import java.util.Comparator;

/**
 * A utility class for common synchronization methods and definitions.
 */
public class SyncUtil {

  public static final String TAG = SyncUtil.class.getSimpleName();

  /**
   * <p>
   * Synchronization state.
   * </p>
   * <p>
   * Here is a brief overview of the rules for transitions between states on
   * basic write operations:
   *
   * <pre>
   * insert:
   *     state = INSERTING
   *
   * update:
   *     if state == REST:
   *        state = UPDATING
   *
   * delete:
   *     if state == REST or state == UPDATING:
   *        state = DELETING
   *        don't actually delete yet
   *     else if state == INSERTING:
   *        actually delete
   * </pre>
   *
   * </p>
   * <p>
   * The {@link SyncProcessor} handles moving resources from the INSERTING,
   * UPDATING, or DELETING states back to the REST state. CONFLICTING is a
   * special state set by the SyncProcessor to signify conflicts between local
   * and remote updates to the same resource and is handled separately from the
   * basic write operations.
   *
   */
  public class State {
    public static final int REST = 0;
    public static final int INSERTING = 1;
    public static final int UPDATING = 2;
    public static final int DELETING = 3;
    public static final int CONFLICTING = 4;

    private State() {
    }
  }

  public static boolean intToBool(int i) {
    return i != 0;
  }

  public static int boolToInt(boolean b) {
    return b ? 1 : 0;
  }

  public static boolean stringToBool(String bool) {
    return (bool == null) ? true : bool.equalsIgnoreCase("true");
  }

  public static org.opendatakit.tables.data.TableType transformServerTableType(
      org.opendatakit.aggregate.odktables.entity.api.TableType serverType) {
    org.opendatakit.tables.data.TableType phoneType =
        org.opendatakit.tables.data.TableType.data;
    switch (serverType) {
    case DATA:
      phoneType = org.opendatakit.tables.data.TableType.data;
      break;
    case SHORTCUT:
      phoneType = org.opendatakit.tables.data.TableType.shortcut;
      break;
    case SECURITY:
      phoneType = org.opendatakit.tables.data.TableType.security;
      break;
    default:
      Log.e(TAG, "unrecognized serverType: " + serverType);
    }
    return phoneType;
  }

  public static org.opendatakit.aggregate.odktables.entity.api.TableType
  transformClientTableType(org.opendatakit.tables.data.TableType clientType) {
    org.opendatakit.aggregate.odktables.entity.api.TableType serverType =
        org.opendatakit.aggregate.odktables.entity.api.TableType.DATA;
    switch (clientType) {
    case data:
      serverType =
        org.opendatakit.aggregate.odktables.entity.api.TableType.DATA;
      break;
    case shortcut:
      serverType =
        org.opendatakit.aggregate.odktables.entity.api.TableType.SHORTCUT;
      break;
    case security:
      serverType =
        org.opendatakit.aggregate.odktables.entity.api.TableType.SECURITY;
      break;
    default:
      Log.e(TAG, "unrecognized clientType: " + clientType);
    }
    return serverType;
  }

  /**
   * This should eventually map the the column type
   * on the server to the phone-side column type. It currently just returns
   * type none, losing any sort of type information from the server.
   * TODO: make this method work once it's been updated from the server.
   * @param strColumn
   * @return
   */
  public static ColumnType getTablesColumnTypeFromServerColumnType(
      Column.ColumnType serverColumnType) {
    // TODO: Sort out the way column types are going to go back and forth b/w
    // the server and the device.
    return ColumnType.NONE;
  }
<<<<<<< HEAD



=======
  
  /**
   * Gets the name of the {@link TableResult#Status}.
   * @param context
   * @param status
   * @return
   */
  public static String getLocalizedNameForTableResultStatus(Context context,
      TableResult.Status status) {
    String name;
    switch (status) {
    case EXCEPTION:
      name = context.getString(R.string.sync_table_result_exception);
      break;
    case FAILURE:
      name = context.getString(R.string.sync_table_result_failure);
      break;
    case SUCCESS:
      name = context.getString(R.string.sync_table_result_success);
      break;
    default:
      Log.e(TAG, "unrecognized TableResult status: " + status + ". Setting " +
      		"to failure.");
      name = context.getString(R.string.sync_table_result_failure);
    }
    return name;
  }
  
  /**
   * Get a string to display to the user based on the {@link TableResult} after
   * a sync. Handles the logic for generating an appropriate message.
   * <p>
   * Presents something along the lines of:
   * Your Table: Insert on the server--Success.
   * Your Table: Pulled data from server. Failed to push properties. Etc.
   * @param context
   * @param result
   * @return
   */
  public static String getMessageForTableResult(Context context, 
      TableResult result) {
    StringBuilder msg = new StringBuilder(); 
    msg.append(result.getTableDisplayName() + ": ");
    switch (result.getTableAction()) {
    case inserting:
      msg.append(
          context.getString(R.string.sync_action_message_insert) + "--");
      break;
    case deleting:
      msg.append(
          context.getString(R.string.sync_action_message_delete) + "--");
      break;
    }
    // Now add the result of the status.
    msg.append(getLocalizedNameForTableResultStatus(context, 
        result.getStatus()));
    if (result.getStatus() == TableResult.Status.EXCEPTION) {
      // We'll append the message as well.
      msg.append(result.getMessage());
    }
    msg.append("--");
    // Now we need to add some information about the individual actions that 
    // should have been performed.
    if (result.hadLocalDataChanges()) {
      if (result.pushedLocalData()) {
        msg.append("Pushed local data. ");
      } else {
        msg.append("Failed to push local data. ");
      }
    } else {
      msg.append("No local data changes. ");
    }
    
    if (result.hadLocalPropertiesChanges()) {
      if (result.pushedLocalProperties()) {
        msg.append("Pushed local properties. ");
      } else {
        msg.append("Failed to push local properties. ");
      }
    } else {
      msg.append("No local properties changes. ");
    }
    
    if (result.serverHadDataChanges()) {
      if (result.pulledServerData()) {
        msg.append("Pulled data from server. ");
      } else {
        msg.append("Failed to pull data from server. ");
      }
    } else {
      msg.append("No data to pull from server. ");
    }
    
    if (result.serverHadPropertiesChanges()) {
      if (result.pulledServerProperties()) {
        msg.append("Pulled properties from server. ");
      } else {
        msg.append("Failed to pull properties from server. ");
      }
    } else {
      msg.append("No properties to pull from server.");
    }
    
    return msg.toString();
  }
  

  /**
   * Compare the two {@link OdkTablesKeyValueStoreEntry} objects based on
   * their partition, aspect, and key, in that order. Must be from the same 
   * table (i.e. have the same tableId) to have any meaning.
   * @author sudar.sam@gmail.com
   *
   */
  public static class KVSEntryComparator implements 
      Comparator<OdkTablesKeyValueStoreEntry> {

    @Override
    public int compare(OdkTablesKeyValueStoreEntry lhs, 
        OdkTablesKeyValueStoreEntry rhs) {
      int partitionComparison = lhs.partition.compareTo(rhs.partition);
      if (partitionComparison != 0) {
        return partitionComparison;
      }
      int aspectComparison = lhs.aspect.compareTo(rhs.aspect);
      if (aspectComparison != 0) {
        return aspectComparison;
      }
      // Otherwise, we'll just return the value of the key, b/c if the key
      // is also the same, we're equal.
      int keyComparison = lhs.key.compareTo(rhs.key);
      return keyComparison;
    }
    
  }
  
  
  
>>>>>>> 93aecebe
}<|MERGE_RESOLUTION|>--- conflicted
+++ resolved
@@ -145,11 +145,6 @@
     // the server and the device.
     return ColumnType.NONE;
   }
-<<<<<<< HEAD
-
-
-
-=======
   
   /**
    * Gets the name of the {@link TableResult#Status}.
@@ -285,8 +280,7 @@
     }
     
   }
-  
-  
-  
->>>>>>> 93aecebe
+
+
+
 }