/*
 * Copyright (C) 2012 University of Washington
 *
 * Licensed under the Apache License, Version 2.0 (the "License"); you may not
 * use this file except in compliance with the License. You may obtain a copy of
 * the License at
 *
 * http://www.apache.org/licenses/LICENSE-2.0
 *
 * Unless required by applicable law or agreed to in writing, software
 * distributed under the License is distributed on an "AS IS" BASIS, WITHOUT
 * WARRANTIES OR CONDITIONS OF ANY KIND, either express or implied. See the
 * License for the specific language governing permissions and limitations under
 * the License.
 */
package org.opendatakit.tables.sync.aggregate;

import java.io.File;
import java.io.FileOutputStream;
import java.io.IOException;
import java.io.InputStream;
import java.io.OutputStream;
import java.net.MalformedURLException;
import java.net.URI;
import java.net.URISyntaxException;
import java.net.URL;
import java.util.ArrayList;
import java.util.HashMap;
import java.util.HashSet;
import java.util.List;
import java.util.Map;
import java.util.Set;

import org.codehaus.jackson.JsonParseException;
import org.codehaus.jackson.map.JsonMappingException;
import org.opendatakit.aggregate.odktables.rest.entity.Column;
import org.opendatakit.aggregate.odktables.rest.entity.OdkTablesFileManifestEntry;
import org.opendatakit.aggregate.odktables.rest.entity.OdkTablesKeyValueStoreEntry;
import org.opendatakit.aggregate.odktables.rest.entity.PropertiesResource;
import org.opendatakit.aggregate.odktables.rest.entity.Row;
import org.opendatakit.aggregate.odktables.rest.entity.RowResource;
import org.opendatakit.aggregate.odktables.rest.entity.TableDefinition;
import org.opendatakit.aggregate.odktables.rest.entity.TableDefinitionResource;
import org.opendatakit.aggregate.odktables.rest.entity.TableProperties;
import org.opendatakit.aggregate.odktables.rest.entity.TableResource;
import org.opendatakit.aggregate.odktables.rest.entity.TableType;
import org.opendatakit.aggregate.odktables.rest.interceptor.AggregateRequestInterceptor;
import org.opendatakit.aggregate.odktables.rest.serialization.JsonObjectHttpMessageConverter;
import org.opendatakit.aggregate.odktables.rest.serialization.SimpleXMLSerializerForAggregate;
import org.opendatakit.common.android.utilities.ODKFileUtils;
import org.opendatakit.httpclientandroidlib.HttpResponse;
import org.opendatakit.httpclientandroidlib.HttpStatus;
import org.opendatakit.httpclientandroidlib.client.HttpClient;
import org.opendatakit.httpclientandroidlib.client.methods.HttpGet;
import org.opendatakit.httpclientandroidlib.impl.client.DefaultHttpClient;
import org.opendatakit.httpclientandroidlib.impl.conn.BasicClientConnectionManager;
import org.opendatakit.httpclientandroidlib.params.HttpConnectionParams;
import org.opendatakit.httpclientandroidlib.params.HttpParams;
import org.opendatakit.tables.sync.IncomingModification;
import org.opendatakit.tables.sync.Modification;
import org.opendatakit.tables.sync.SyncRow;
import org.opendatakit.tables.sync.SyncUtil;
import org.opendatakit.tables.sync.Synchronizer;
import org.opendatakit.tables.sync.TextPlainHttpMessageConverter;
import org.opendatakit.tables.sync.exceptions.InvalidAuthTokenException;
import org.opendatakit.tables.sync.files.SyncUtilities;
import org.opendatakit.tables.utils.FileUtils;
import org.opendatakit.tables.utils.TableFileUtils;
import org.simpleframework.xml.Serializer;
import org.springframework.core.io.FileSystemResource;
import org.springframework.http.HttpEntity;
import org.springframework.http.HttpHeaders;
import org.springframework.http.HttpMethod;
import org.springframework.http.MediaType;
import org.springframework.http.ResponseEntity;
import org.springframework.http.client.ClientHttpRequestInterceptor;
import org.springframework.http.converter.HttpMessageConverter;
import org.springframework.http.converter.xml.SimpleXmlHttpMessageConverter;
import org.springframework.web.client.HttpClientErrorException;
import org.springframework.web.client.ResourceAccessException;
import org.springframework.web.client.RestTemplate;

import android.net.Uri;
import android.util.Log;

import com.google.gson.JsonObject;
import com.google.gson.JsonParser;

/**
 * Implementation of {@link Synchronizer} for ODK Aggregate.
 *
 * @author the.dylan.price@gmail.com
 * @author sudar.sam@gmail.com
 *
 */
public class AggregateSynchronizer implements Synchronizer {

  private static final String TAG = AggregateSynchronizer.class.getSimpleName();
  private static final String TOKEN_INFO = "https://www.googleapis.com/oauth2/v1/tokeninfo?access_token=";

  private static final String FILE_MANIFEST_PATH = "/odktables/filemanifest/";
  /** Path to the file servlet on the Aggregate server. */
  private static final String FILES_PATH = "/odktables/files/";

  private static final String FILE_MANIFEST_PARAM_APP_ID = "app_id";
  private static final String FILE_MANIFEST_PARAM_TABLE_ID = "table_id";
  private static final String FILE_MANIFEST_PARAM_APP_LEVEL_FILES =
      "app_level_files";
  /** Value for {@link #FILE_MANIFEST_PARAM_APP_LEVEL_FILES}. */
  private static final String VALUE_TRUE = "true";

  // TODO: how do we support new column types without breaking this map???
  // This map should be handled on the aggregate side, not on the Tables side.
  // This is because a column definition stores the type on Aggregate, and that
  // type is what's pulled back down during sync. Therefore you lose
  // information when you pull back down from the server, as you don't know
  // what it originally was.
//  public static final Map<ColumnType, Column.ColumnType> types =
//		  				new HashMap<ColumnType, Column.ColumnType>() {
//    {
//        put(ColumnType.NONE, Column.ColumnType.STRING);
//        put(ColumnType.TEXT, Column.ColumnType.STRING);
//        put(ColumnType.INTEGER, Column.ColumnType.INTEGER);
//        put(ColumnType.NUMBER, Column.ColumnType.DECIMAL);
//        put(ColumnType.DATE, Column.ColumnType.STRING);
//        put(ColumnType.DATETIME, Column.ColumnType.STRING);
//        put(ColumnType.TIME, Column.ColumnType.STRING);
//        put(ColumnType.BOOLEAN, Column.ColumnType.BOOLEAN); // TODO: confirm this propagates OK?
//        put(ColumnType.MIMEURI, Column.ColumnType.STRING); // TODO: need File + contentType entry in Aggregate (as JSON in Tables)
//        put(ColumnType.MULTIPLE_CHOICES, Column.ColumnType.STRING); // TODO: should be extra-wide storage or split out in Aggregate???
//        put(ColumnType.GEOPOINT, Column.ColumnType.STRING); // TODO: can we handle this generically?
//      put(ColumnType.DATE_RANGE, Column.ColumnType.STRING); // not in Collect, Aggregate
//      put(ColumnType.PHONE_NUMBER, Column.ColumnType.STRING); // not in Collect, Aggregate
//      put(ColumnType.COLLECT_FORM, Column.ColumnType.STRING); // not in Collect, Aggregate
//
//      // TODO: goes away -- becomes MULTIPLE_CHOICES + item element type
//      put(ColumnType.MC_OPTIONS, Column.ColumnType.STRING); // select1/select - not in Collect, Aggregate
//
//      // TODO: what is this for???
//      put(ColumnType.TABLE_JOIN, Column.ColumnType.STRING);// not in Collect; needs to be in Aggregate
//
//      put(ColumnType.IMAGEURI, Column.ColumnType.STRING);
//    }
//    private static final long serialVersionUID = 1L;
//  };

  private final RestTemplate rt;
  private final HttpHeaders requestHeaders;
  private final URI baseUri;
  private final Map<String, TableResource> resources;
  /** The uri for the file manifest on aggregate. */
  private final URI mFileManifestUri;
  /** The uri for the files on aggregate. */
  private final URI mFilesUri;

  /**
   * For downloading files. Should eventually probably switch to spring, but
   * it was idiotically complicated.
   */
  private final HttpClient mHttpClient;

  public AggregateSynchronizer(String aggregateUri, String accessToken)
      throws InvalidAuthTokenException {
    URI uri = URI.create(aggregateUri).normalize();
    uri = uri.resolve("/odktables/tables/").normalize();
    this.baseUri = uri;

    this.mHttpClient =
        new DefaultHttpClient(new BasicClientConnectionManager());
    final HttpParams params = mHttpClient.getParams();
    HttpConnectionParams.setConnectionTimeout(params,
        TableFileUtils.HTTP_REQUEST_TIMEOUT_MS);
    HttpConnectionParams.setSoTimeout(params,
        TableFileUtils.HTTP_REQUEST_TIMEOUT_MS);

    URI fileManifestUri = URI.create(aggregateUri).normalize();
    fileManifestUri = fileManifestUri.resolve(FILE_MANIFEST_PATH).normalize();
    this.mFileManifestUri = fileManifestUri;
<<<<<<< HEAD
    this.mFilesUri = getFilePathURI(aggregateUri);
    
=======
    URI filesUri = URI.create(aggregateUri).normalize();
    filesUri = filesUri.resolve(FILES_PATH).normalize();
    this.mFilesUri = filesUri;

>>>>>>> 04c4356b
    List<ClientHttpRequestInterceptor> interceptors =
        new ArrayList<ClientHttpRequestInterceptor>();
    interceptors.add(new AggregateRequestInterceptor(accessToken));

    this.rt = new RestTemplate();
    this.rt.setInterceptors(interceptors);

    Serializer serializer = SimpleXMLSerializerForAggregate.getSerializer();
    List<HttpMessageConverter<?>> converters =
        new ArrayList<HttpMessageConverter<?>>();
    converters.add(new JsonObjectHttpMessageConverter());
    converters.add(new SimpleXmlHttpMessageConverter(serializer));
    converters.add(new TextPlainHttpMessageConverter());

    this.rt.setMessageConverters(converters);

    List<MediaType> acceptableMediaTypes = new ArrayList<MediaType>();
    acceptableMediaTypes.add(new MediaType("text", "xml"));

    this.requestHeaders = new HttpHeaders();
    this.requestHeaders.setAccept(acceptableMediaTypes);
    this.requestHeaders.setContentType(new MediaType("text", "xml"));

    this.resources = new HashMap<String, TableResource>();

    checkAccessToken(accessToken);
  }
  
  /**
   * Get the URI for the file servlet on the Aggregate server located at 
   * aggregateUri.
   * @param aggregateUri
   * @return
   */
  public static URI getFilePathURI(String aggregateUri) {
    URI filesUri = URI.create(aggregateUri).normalize();
    filesUri = filesUri.resolve(FILES_PATH).normalize();
    return filesUri;
  }

  private void checkAccessToken(String accessToken) throws
      InvalidAuthTokenException {
    try {
      rt.getForObject(TOKEN_INFO + accessToken, JsonObject.class);
    } catch (HttpClientErrorException e) {
      Log.e(TAG, "HttpClientErrorException in checkAccessToken");
      JsonParser parser = new JsonParser();
      JsonObject resp = parser.parse(e.getResponseBodyAsString())
          .getAsJsonObject();
      if (resp.has("error") && resp.get("error").getAsString()
          .equals("invalid_token")) {
        throw new InvalidAuthTokenException("Invalid auth token: "
          + accessToken, e);
      }
    }
  }

  /**
   * Return a map of tableId to tableKey.
   */
  @SuppressWarnings("unchecked")
  @Override
  public Map<String, String> getTables() throws IOException {
    Map<String, String> tables = new HashMap<String, String>();

    List<TableResource> tableResources;
    try {
      tableResources = rt.getForObject(baseUri, List.class);
    } catch (ResourceAccessException e) {
      throw new IOException(e.getMessage());
    }

    for (TableResource tableResource : tableResources)
      tables.put(tableResource.getTableId(), tableResource.getTableKey());

    return tables;
  }

  /*
   * (non-Javadoc)
   * @see org.opendatakit.tables.sync.Synchronizer#createTable(j
   * ava.lang.String, java.util.List, java.lang.String, java.lang.String,
   * org.opendatakit.aggregate.odktables.entity.api.TableType,
   * java.lang.String)
   */
  @Override
  public String createTable(String tableId, List<Column> columns,
      String tableKey, String dbTableName) throws IOException {

    // build request
    URI uri = baseUri.resolve(tableId);
    TableDefinition definition =
        new TableDefinition(tableId, columns, tableKey, dbTableName);
    HttpEntity<TableDefinition> requestEntity =
        new HttpEntity<TableDefinition>(definition, requestHeaders);

    // create table
    ResponseEntity<TableResource> resourceEntity;
    try {
      // TODO: we also need to put up the key value store/properties.
      resourceEntity = rt.exchange(uri, HttpMethod.PUT, requestEntity,
          TableResource.class);
    } catch (ResourceAccessException e) {
      Log.e(TAG, "ResourceAccessException in createTable");
      throw new IOException(e.getMessage());
    }
    TableResource resource = resourceEntity.getBody();

    // save resource
    this.resources.put(resource.getTableId(), resource);

    // return sync tag
    SyncTag syncTag = new SyncTag(resource.getDataEtag(),
        resource.getPropertiesEtag());
    return syncTag.toString();
  }

  private TableResource getResource(String tableId) throws IOException {
    if (resources.containsKey(tableId)) {
      return resources.get(tableId);
    } else {
      return refreshResource(tableId);
    }
  }

  private TableResource refreshResource(String tableId) throws IOException {
    URI uri = baseUri.resolve(tableId);
    TableResource resource;
    try {
      resource = rt.getForObject(uri, TableResource.class);
    } catch (ResourceAccessException e) {
      throw new IOException(e.getMessage());
    }
    resources.put(resource.getTableId(), resource);
    return resource;
  }

  /*
   * (non-Javadoc)
   *
   * @see
   * yoonsung.odk.spreadsheet.sync.aggregate.Synchronizer#deleteTable(java.lang
   * .String)
   */
  @Override
  public void deleteTable(String tableId) {
    rt.delete(baseUri.resolve(tableId));
  }

  /*
   * (non-Javadoc)
   *
   * @see
   * yoonsung.odk.spreadsheet.sync.aggregate.Synchronizer#getUpdates(java.lang
   * .String, java.lang.String)
   */
  @SuppressWarnings("unchecked")
  @Override
  public IncomingModification getUpdates(String tableId, String currentSyncTag)
      throws IOException {
    IncomingModification modification = new IncomingModification();

    // get current and new sync tags
    TableResource resource = refreshResource(tableId);
    SyncTag currentTag;
    if (currentSyncTag != null)
      currentTag = SyncTag.valueOf(currentSyncTag);
    else
      currentTag = new SyncTag("", "");
    // This tag is ultimately returned. May8--make sure it works.
    SyncTag newTag = new SyncTag(resource.getDataEtag(),
        resource.getPropertiesEtag());

    // stop now if there are no updates
    if (newTag.equals(currentTag)) {
      modification.setTableSyncTag(currentTag.toString());
      modification.setTablePropertiesChanged(false);
      return modification;
    }

    // get data updates
    if (!newTag.getDataEtag().equals(currentTag.getDataEtag())) {
      URI url;
      if (currentSyncTag == null) {
        url = URI.create(resource.getDataUri());
      } else {
        String diffUri = resource.getDiffUri();
        url = URI.create(diffUri + "?data_etag=" +
            currentTag.getDataEtag()).normalize();
      }
      List<RowResource> rows;
      try {
        rows = rt.getForObject(url, List.class);
      } catch (ResourceAccessException e) {
        throw new IOException(e.getMessage());
      }

      List<SyncRow> syncRows = new ArrayList<SyncRow>();
      for (RowResource row : rows) {
        SyncRow syncRow = new SyncRow(row.getRowId(), row.getRowEtag(),
            row.isDeleted(), row.getValues());
        syncRows.add(syncRow);
      }
      modification.setRows(syncRows);
    }

    // get properties updates.
    // To do this we first check to see if the properties Etag is up to date.
    // If it is, we can do nothing. If it is out of date, we have to:
    // 1) get a TableDefinitionResource to see if we need to update the table
    // data structure of any of the columns.
    // 2) get a PropertiesResource to get all the key value entries.
    if (!newTag.getPropertiesEtag().equals(currentTag.getPropertiesEtag())) {
      TableDefinitionResource definitionRes;
      PropertiesResource propertiesRes;
      try {
        propertiesRes = rt.getForObject(resource.getPropertiesUri(),
            PropertiesResource.class);
        definitionRes = rt.getForObject(resource.getDefinitionUri(),
            TableDefinitionResource.class);
      } catch (ResourceAccessException e) {
        throw new IOException(e.getMessage());
      }

      modification.setTablePropertiesChanged(true);
      modification.setTableProperties(propertiesRes);
      modification.setTableDefinitionResource(definitionRes);
    }

    modification.setTableSyncTag(newTag.toString());
    return modification;
  }

  /*
   * (non-Javadoc)
   *
   * @see
   * yoonsung.odk.spreadsheet.sync.aggregate.Synchronizer#insertRows(java.lang
   * .String, java.util.List)
   */
  @Override
  public Modification insertRows(String tableId, String currentSyncTag, List<SyncRow> rowsToInsert)
      throws IOException {
    List<Row> newRows = new ArrayList<Row>();
    for (SyncRow syncRow : rowsToInsert) {
      Row row = Row.forInsert(syncRow.getRowId(), syncRow.getValues());
      newRows.add(row);
    }
    return insertOrUpdateRows(tableId, currentSyncTag, newRows);
  }

  /*
   * (non-Javadoc)
   *
   * @see
   * yoonsung.odk.spreadsheet.sync.aggregate.Synchronizer#updateRows(java.lang
   * .String, java.util.List)
   */
  @Override
  public Modification updateRows(String tableId, String currentSyncTag, List<SyncRow> rowsToUpdate)
      throws IOException {
    List<Row> changedRows = new ArrayList<Row>();
    for (SyncRow syncRow : rowsToUpdate) {
      Row row = Row.forUpdate(syncRow.getRowId(), syncRow.getSyncTag(), syncRow.getValues());
      changedRows.add(row);
    }
    return insertOrUpdateRows(tableId, currentSyncTag, changedRows);
  }

  private Modification insertOrUpdateRows(String tableId, String currentSyncTag, List<Row> rows)
      throws IOException {
    TableResource resource = getResource(tableId);
//    SyncTag syncTag = SyncTag.valueOf(currentSyncTag);
    Map<String, String> rowTags = new HashMap<String, String>();
    SyncTag lastKnownServerSyncTag = SyncTag.valueOf(currentSyncTag);
    if (!rows.isEmpty()) {
      for (Row row : rows) {
        URI url = URI.create(resource.getDataUri() + "/" + row.getRowId()).normalize();
        HttpEntity<Row> requestEntity = new HttpEntity<Row>(row, requestHeaders);
        ResponseEntity<RowResource> insertedEntity;
        try {
          insertedEntity = rt.exchange(url, HttpMethod.PUT, requestEntity, RowResource.class);
        } catch (ResourceAccessException e) {
          throw new IOException(e.getMessage());
        }
        RowResource inserted = insertedEntity.getBody();
        rowTags.put(inserted.getRowId(), inserted.getRowEtag());
        Log.i(TAG, "[insertOrUpdateRows] setting data etag to row's last " +
        		"known dataetag at modification: " +
        		inserted.getDataEtagAtModification());
        lastKnownServerSyncTag.setDataEtag(inserted.getDataEtagAtModification());
      }
    }

    Modification modification = new Modification();
    modification.setSyncTags(rowTags);
    modification.setTableSyncTag(lastKnownServerSyncTag.toString());

    return modification;
  }

  /*
   * (non-Javadoc)
   *
   * @see
   * yoonsung.odk.spreadsheet.sync.aggregate.Synchronizer#deleteRows(java.lang
   * .String, java.util.List)
   */
  @Override
  public String deleteRows(String tableId, String currentSyncTag, List<String> rowIds)
      throws IOException {
    TableResource resource = getResource(tableId);
    SyncTag syncTag = SyncTag.valueOf(currentSyncTag);
    if (!rowIds.isEmpty()) {
      String lastKnownServerDataTag = null; // the data tag of the whole table.
      for (String rowId : rowIds) {
        URI url = URI.create(resource.getDataUri() + "/" + rowId).normalize();
        try {
          ResponseEntity<String> response =
              rt.exchange(url, HttpMethod.DELETE, null, String.class);
          lastKnownServerDataTag = response.getBody();
        } catch (ResourceAccessException e) {
          throw new IOException(e.getMessage());
        }
      }
      if (lastKnownServerDataTag == null) {
        // do something--b/c the delete hasn't worked.
        Log.e(TAG, "delete call didn't return a known data etag.");
      }
      Log.i(TAG, "[deleteRows] setting data etag to last known server tag: "
          + lastKnownServerDataTag);
      syncTag.setDataEtag(lastKnownServerDataTag);
    }
    return syncTag.toString();
  }

  /*
   * (non-Javadoc)
   * @see org.opendatakit.tables.sync.Synchronizer#setTableProperties(
   * java.lang.String, java.lang.String, java.lang.String, java.util.List)
   */
  @Override
  public String setTableProperties(String tableId, String currentSyncTag,
      String tableKey, List<OdkTablesKeyValueStoreEntry> kvsEntries)
          throws IOException {
    TableResource resource = getResource(tableId);
    SyncTag currentTag = SyncTag.valueOf(currentSyncTag);

    // put new properties
    TableProperties properties =
        new TableProperties(currentTag.getPropertiesEtag(), tableId,
            kvsEntries);
    HttpEntity<TableProperties> entity =
        new HttpEntity<TableProperties>(properties, requestHeaders);
    ResponseEntity<PropertiesResource> updatedEntity;
    try {
      updatedEntity = rt.exchange(resource.getPropertiesUri(), HttpMethod.PUT,
          entity, PropertiesResource.class);
    } catch (ResourceAccessException e) {
      throw new IOException(e.getMessage());
    }
    PropertiesResource propsResource = updatedEntity.getBody();

    SyncTag newTag = new SyncTag(currentTag.getDataEtag(),
        propsResource.getPropertiesEtag());
    return newTag.toString();
  }

  @Override
  public void syncAppLevelFiles(boolean pushLocalFiles) throws IOException {
    List<OdkTablesFileManifestEntry> manifest = getAppLevelFileManifest();
    for (OdkTablesFileManifestEntry entry : manifest) {
      compareAndDownloadFile(entry);
    }
    // And now get the files to upload. We only want those that exist on the
    // device but that do not exist on the manifest.
    Set<String> dirsToExclude = TableFileUtils.getUnsynchedDirectories();
<<<<<<< HEAD
//    dirsToExclude.add(TableFileUtils.DIR_TABLES); // no table files.
    dirsToExclude.add("tables");
    dirsToExclude.add("metadata");
    String appFolder = 
=======
    dirsToExclude.add(TableFileUtils.DIR_TABLES); // no table files.
    String appFolder =
>>>>>>> 04c4356b
        ODKFileUtils.getAppFolder(TableFileUtils.ODK_TABLES_APP_NAME);
    List<String> relativePathsOnDevice =
        TableFileUtils.getAllFilesUnderFolder(appFolder, dirsToExclude, null);
    List<String> relativePathsToUpload =
        getFilesToBeUploaded(relativePathsOnDevice, manifest);
    Log.e(TAG, "[syncAppLevelFiles] relativePathsToUpload: "
        + relativePathsToUpload);
    // and then upload the files.
    if (pushLocalFiles) {
      Map<String, Boolean> successfulUploads = new HashMap<String, Boolean>();
      for (String relativePath : relativePathsToUpload) {
        String wholePathToFile = appFolder + File.separator + relativePath;
        successfulUploads.put(relativePath, uploadFile(wholePathToFile,
            relativePath));
      }
    }
  }


  @Override
  public void syncAllFiles() throws IOException {
    List<OdkTablesFileManifestEntry> manifest = getFileManifestForAllFiles();
    for (OdkTablesFileManifestEntry entry : manifest) {
      compareAndDownloadFile(entry);
    }
    // And now get the files to upload. We only want those that exist on the
    // device but that do not exist on the manifest.
    Set<String> dirsToExclude = TableFileUtils.getUnsynchedDirectories();
    String appFolder =
        ODKFileUtils.getAppFolder(TableFileUtils.ODK_TABLES_APP_NAME);
    List<String> relativePathsOnDevice =
        TableFileUtils.getAllFilesUnderFolder(appFolder, dirsToExclude, null);
    List<String> relativePathsToUpload =
        getFilesToBeUploaded(relativePathsOnDevice, manifest);
    // and then upload the files.
    Map<String, Boolean> successfulUploads = new HashMap<String, Boolean>();
    for (String relativePath : relativePathsToUpload) {
      String wholePathToFile = appFolder + File.separator + relativePath;
      successfulUploads.put(relativePath, uploadFile(wholePathToFile,
          relativePath));
    }
  }

  @Override
<<<<<<< HEAD
  public void syncNonMediaTableFiles(String tableId, boolean pushLocal) 
      throws IOException {
    List<OdkTablesFileManifestEntry> manifest = 
=======
  public void syncTableFiles(String tableId) throws IOException {
    List<OdkTablesFileManifestEntry> manifest =
>>>>>>> 04c4356b
        getTableLevelFileManifest(tableId);
    for (OdkTablesFileManifestEntry entry : manifest) {
      compareAndDownloadFile(entry);
    }
<<<<<<< HEAD
    if (pushLocal) {
      // Then we actually do try and upload things. Otherwise we can just 
      // continue straight on.
      String appFolder = 
          ODKFileUtils.getAppFolder(TableFileUtils.ODK_TABLES_APP_NAME);
      String relativePathToTableFolder = TableFileUtils.DIR_TABLES + 
          File.separator + tableId;
      String tableFolder = appFolder + File.separator + 
          relativePathToTableFolder;
      Set<String> tableDirsToExclude = new HashSet<String>();
      // We don't want to sync anything in the instances directory, because this
      // contains things like media attachments. These should instead be synched 
      // with a separate call.
//      tableDirsToExclude.add(TableFileUtils.DIR_INSTANCES);
      tableDirsToExclude.add("instances");
      List<String> relativePathsToAppFolderOnDevice = 
          TableFileUtils.getAllFilesUnderFolder(tableFolder, tableDirsToExclude, 
              appFolder);
      List<String> relativePathsToUpload = 
          getFilesToBeUploaded(relativePathsToAppFolderOnDevice, manifest);
      Log.e(TAG, "[syncNonMediaTableFiles] files to upload: " + relativePathsToUpload);
      // and then upload the files.
      Map<String, Boolean> successfulUploads = new HashMap<String, Boolean>();
      for (String relativePath : relativePathsToUpload) {
        String wholePathToFile = appFolder + File.separator + relativePath;
        successfulUploads.put(relativePath, uploadFile(wholePathToFile, 
            relativePath));
      }
=======
    String appFolder =
        ODKFileUtils.getAppFolder(TableFileUtils.ODK_TABLES_APP_NAME);
    String relativePathToTableFolder = TableFileUtils.DIR_TABLES +
        File.separator + tableId;
    String tableFolder = appFolder + File.separator +
        relativePathToTableFolder;
    List<String> relativePathsToAppFolderOnDevice =
        TableFileUtils.getAllFilesUnderFolder(tableFolder, null, appFolder);
    // TODO: relative to folder doesn't match up with the filename given by
    // aggregate, so uploads everything unnecessarily. fix it. fix it fix it fix it!
    List<String> relativePathsToUpload =
        getFilesToBeUploaded(relativePathsToAppFolderOnDevice, manifest);
    // and then upload the files.
    Map<String, Boolean> successfulUploads = new HashMap<String, Boolean>();
    for (String relativePath : relativePathsToUpload) {
      String wholePathToFile = appFolder + File.separator + relativePath;
      successfulUploads.put(relativePath, uploadFile(wholePathToFile,
          relativePath));
>>>>>>> 04c4356b
    }
  }

  private List<OdkTablesFileManifestEntry> getAppLevelFileManifest() throws
      JsonParseException, JsonMappingException, IOException {
    Uri.Builder uriBuilder =
        Uri.parse(mFileManifestUri.toString()).buildUpon();
    uriBuilder.appendQueryParameter(FILE_MANIFEST_PARAM_APP_ID,
        TableFileUtils.ODK_TABLES_APP_NAME);
    uriBuilder.appendQueryParameter(FILE_MANIFEST_PARAM_APP_LEVEL_FILES,
        VALUE_TRUE);
    RestTemplate rt = SyncUtil.getRestTemplateForString();
    ResponseEntity<String> responseEntity =
        rt.exchange(uriBuilder.build().toString(), HttpMethod.GET, null,
            String.class);
    return SyncUtilities.getManifestEntriesFromResponse(
        responseEntity.getBody());
  }

  private List<OdkTablesFileManifestEntry> getTableLevelFileManifest(
      String tableId) throws JsonParseException, JsonMappingException,
      IOException {
    Uri.Builder uriBuilder =
        Uri.parse(mFileManifestUri.toString()).buildUpon();
    uriBuilder.appendQueryParameter(FILE_MANIFEST_PARAM_APP_ID,
        TableFileUtils.ODK_TABLES_APP_NAME);
    uriBuilder.appendQueryParameter(FILE_MANIFEST_PARAM_TABLE_ID, tableId);
    RestTemplate rt = SyncUtil.getRestTemplateForString();
    ResponseEntity<String> responseEntity =
        rt.exchange(uriBuilder.build().toString(), HttpMethod.GET, null,
            String.class);
    return SyncUtilities.getManifestEntriesFromResponse(
        responseEntity.getBody());
  }

  private List<OdkTablesFileManifestEntry> getFileManifestForAllFiles() throws
      JsonParseException, JsonMappingException, IOException {
    Uri.Builder uriBuilder =
        Uri.parse(mFileManifestUri.toString()).buildUpon();
    uriBuilder.appendQueryParameter(FILE_MANIFEST_PARAM_APP_ID,
        TableFileUtils.ODK_TABLES_APP_NAME);
    RestTemplate rt = SyncUtil.getRestTemplateForString();
    ResponseEntity<String> responseEntity =
        rt.exchange(uriBuilder.build().toString(), HttpMethod.GET, null,
            String.class);
    return SyncUtilities.getManifestEntriesFromResponse(
        responseEntity.getBody());
  }

  /**
   * Get the files that need to be uploaded. i.e. those files that are on the
   * phone but that do not appear on the manifest. Both the manifest and the
   * filesOnPhone are assumed to contain relative paths, not including the
   * first separator. Paths all relative to the app folder.
   * @param filesOnPhone
   * @param manifest
   * @return
   */
  private List<String> getFilesToBeUploaded(List<String> relativePathsOnDevice,
      List<OdkTablesFileManifestEntry> manifest) {
    Set<String> filesToRetain = new HashSet<String>();
    filesToRetain.addAll(relativePathsOnDevice);
    for (OdkTablesFileManifestEntry entry: manifest) {
      filesToRetain.remove(entry.filename);
    }
    List<String> fileList = new ArrayList<String>();
    fileList.addAll(filesToRetain);
    return fileList;
  }

  private boolean uploadFile(String wholePathToFile,
      String pathRelativeToAppFolder) {
    File file = new File(wholePathToFile);
    FileSystemResource resource = new FileSystemResource(file);
<<<<<<< HEAD
    URI filePostUri = getFilePostUri(pathRelativeToAppFolder);
=======
    String escapedPath =
        SyncUtil.formatPathForAggregate(pathRelativeToAppFolder);
    URI filePostUri = URI.create(mFilesUri.toString()).resolve(
        TableFileUtils.ODK_TABLES_APP_NAME + File.separator + escapedPath)
          .normalize();
>>>>>>> 04c4356b
    Log.i(TAG, "[uploadFile] filePostUri: " + filePostUri.toString());
    RestTemplate rt = SyncUtil.getRestTemplateForFiles();
    URI responseUri = rt.postForLocation(filePostUri, resource);
    // TODO: verify whether or not this worked.
    return true;
  }
<<<<<<< HEAD
  
  /**
   * Get the URI to which to post in order to upload the file.
   * @param pathRelativeToAppFolder
   * @return
   */
  public URI getFilePostUri(String pathRelativeToAppFolder) {
    String escapedPath = 
        SyncUtil.formatPathForAggregate(pathRelativeToAppFolder);
    URI filePostUri = URI.create(mFilesUri.toString()).resolve(
        TableFileUtils.ODK_TABLES_APP_NAME + File.separator + escapedPath)
          .normalize();
    return filePostUri;
  }
  
=======

>>>>>>> 04c4356b
  private boolean compareAndDownloadFile(
      OdkTablesFileManifestEntry entry) {
    String basePath = ODKFileUtils.getAppFolder(TableFileUtils.ODK_TABLES_APP_NAME);
    // now we need to look through the manifest and see where the files are
    // supposed to be stored.
      // make sure you don't return a bad string.
    if (entry.filename == null || entry.filename.equals("")) {
      Log.i(TAG, "returned a null or empty filename");
      return false;
     } else {
      // filename is the unrooted path of the file, so append the tableId
      // and the basepath.
      String path = basePath + File.separator + entry.filename;
      // Before we try dl'ing the file, we have to make the folder,
      // b/c otherwise if the folders down to the path have too many non-
      // existent folders, we'll get a FileNotFoundException when we open
      // the FileOutputStream.
      int lastSlash = path.lastIndexOf(File.separator);
      String folderPath = path.substring(0, lastSlash);
      FileUtils.createFolder(folderPath);
      File newFile = new File(path);
      if (!newFile.exists()) {
        // the file doesn't exist on the system
        //filesToDL.add(newFile);
        try {
          downloadFile(newFile, entry.downloadUrl);
          return true;
        } catch (Exception e) {
          e.printStackTrace();
          Log.e(TAG, "trouble downloading file for first time");
          return false;
        }
      } else {
        // file exists, see if it's up to date
        String md5hash = FileUtils.getMd5Hash(newFile);
        md5hash = "md5:" + md5hash;
        // so as it comes down from the manifest, the md5 hash includes a
        // "md5:" prefix. Add taht and then check.
        if (!md5hash.equals(entry.md5hash)) {
          // it's not up to date, we need to download it.
          try {
            downloadFile(newFile, entry.downloadUrl);
            return true;
          } catch (Exception e) {
            e.printStackTrace();
            // TODO throw correct exception
            Log.e(TAG, "trouble downloading new version of existing file");
            return false;
          }
        } else {
          return true;
        }
      }
    }
  }

  private void downloadFile(File f, String downloadUrl) throws Exception {
    URI uri = null;
    try {
      Log.i(TAG, "[downloadFile] downloading at url: " + downloadUrl);
      URL url = new URL(downloadUrl);
      uri = url.toURI();
    } catch (MalformedURLException e) {
      e.printStackTrace();
      throw e;
    } catch (URISyntaxException e) {
      e.printStackTrace();
      throw e;
    }

    // WiFi network connections can be renegotiated during a large form download
    // sequence.
    // This will cause intermittent download failures. Silently retry once after
    // each
    // failure. Only if there are two consecutive failures, do we abort.
    boolean success = false;
    int attemptCount = 0;
    while (!success && attemptCount++ <= 2) {

      // set up request...
      HttpGet req = new HttpGet(downloadUrl);

      HttpResponse response = null;
      try {
        response = mHttpClient.execute(req);
        int statusCode = response.getStatusLine().getStatusCode();

        if (statusCode != HttpStatus.SC_OK) {
          discardEntityBytes(response);
          if (statusCode == HttpStatus.SC_UNAUTHORIZED) {
            // clear the cookies -- should not be necessary?
            // ss: might just be a collect thing?
          }
          throw new Exception("status wasn't SC_OK when dl'ing file: "
              + downloadUrl);
        }

        // write connection to file
        InputStream is = null;
        OutputStream os = null;
        try {
          is = response.getEntity().getContent();
          os = new FileOutputStream(f);
          byte buf[] = new byte[1024];
          int len;
          while ((len = is.read(buf)) > 0) {
            os.write(buf, 0, len);
          }
          os.flush();
          success = true;
        } finally {
          if (os != null) {
            try {
              os.close();
            } catch (Exception e) {
            }
          }
          if (is != null) {
            try {
              // ensure stream is consumed...
              final long count = 1024L;
              while (is.skip(count) == count)
                ;
            } catch (Exception e) {
              // no-op
            }
            try {
              is.close();
            } catch (Exception e) {
            }
          }
        }

      } catch (Exception e) {
        e.printStackTrace();
        if (attemptCount != 1) {
          throw e;
        }
      }
    }
  }

  /**
   * Utility to ensure that the entity stream of a response is drained of bytes.
   *
   * @param response
   */
  private void discardEntityBytes(HttpResponse response) {
    // may be a server that does not handle
    org.opendatakit.httpclientandroidlib.HttpEntity entity =
        response.getEntity();
    if (entity != null) {
      try {
        // have to read the stream in order to reuse the connection
        InputStream is = response.getEntity().getContent();
        // read to end of stream...
        final long count = 1024L;
        while (is.skip(count) == count)
          ;
        is.close();
      } catch (IOException e) {
        e.printStackTrace();
      } catch (Exception e) {
        e.printStackTrace();
      }
    }
  }

<<<<<<< HEAD
  @Override
  public void syncTableMediaFiles(String tableId) throws IOException {
    // There are two things to do here, really. The first is to get the 
    // manifest for each instance--or each row of the table. And download all
    // the files on the manifest.
    // TODO: handle deletion of files appropiately.
    // The second is to then upload the files in the instances folder to the
    // server.
    //
    // The implementation of this method will be very similar to the
    // implementation of syncNonMediaTableFiles when pushLocal==true. 
    // The main logic is as follows:
    // 1) request the manifest.
    // 2) compare hashes of the files existing on the phone, downloading those
    // that do not exist or that have differing hashes.
    // 3) get all the files under the INSTANCES directory. 
    // 4) remove those files that were on the manifest, as they can now be
    // assumed to be up to date. 
    // 5) upload all the remaining files.
    
    // 1) Get the manifest.
    // TODO: this is currently just getting the same table-level manifest as 
    // syncNonMediaTableFiles(). In reality it should be making its own call.
    List<OdkTablesFileManifestEntry> manifest = 
        getTableLevelFileManifest(tableId);
    for (OdkTablesFileManifestEntry entry : manifest) {
      compareAndDownloadFile(entry);
    }
    // Then we actually do try and upload things. Otherwise we can just 
    // continue straight on.
    String appFolder = 
        ODKFileUtils.getAppFolder(TableFileUtils.ODK_TABLES_APP_NAME);
    String relativePathToInstancesFolder = TableFileUtils.DIR_TABLES + 
        File.separator + tableId + File.separator + "instances";
//        TableFileUtils.DIR_INSTANCES;
    String instancesFolderFullPath = appFolder + File.separator + 
        relativePathToInstancesFolder;
    List<String> relativePathsToAppFolderOnDevice = 
        TableFileUtils.getAllFilesUnderFolder(instancesFolderFullPath, null, 
            appFolder);
    List<String> relativePathsToUpload = 
        getFilesToBeUploaded(relativePathsToAppFolderOnDevice, manifest);
    Log.e(TAG, "[syncTableMediaFiles] relativePathsToUpload: " + relativePathsToUpload);
    // and then upload the files.
    Map<String, Boolean> successfulUploads = new HashMap<String, Boolean>();
    for (String relativePath : relativePathsToUpload) {
      String wholePathToFile = appFolder + File.separator + relativePath;
      successfulUploads.put(relativePath, uploadFile(wholePathToFile, 
          relativePath));
    }
  }

  
=======

>>>>>>> 04c4356b
}<|MERGE_RESOLUTION|>--- conflicted
+++ resolved
@@ -176,15 +176,8 @@
     URI fileManifestUri = URI.create(aggregateUri).normalize();
     fileManifestUri = fileManifestUri.resolve(FILE_MANIFEST_PATH).normalize();
     this.mFileManifestUri = fileManifestUri;
-<<<<<<< HEAD
     this.mFilesUri = getFilePathURI(aggregateUri);
     
-=======
-    URI filesUri = URI.create(aggregateUri).normalize();
-    filesUri = filesUri.resolve(FILES_PATH).normalize();
-    this.mFilesUri = filesUri;
-
->>>>>>> 04c4356b
     List<ClientHttpRequestInterceptor> interceptors =
         new ArrayList<ClientHttpRequestInterceptor>();
     interceptors.add(new AggregateRequestInterceptor(accessToken));
@@ -562,15 +555,8 @@
     // And now get the files to upload. We only want those that exist on the
     // device but that do not exist on the manifest.
     Set<String> dirsToExclude = TableFileUtils.getUnsynchedDirectories();
-<<<<<<< HEAD
-//    dirsToExclude.add(TableFileUtils.DIR_TABLES); // no table files.
-    dirsToExclude.add("tables");
-    dirsToExclude.add("metadata");
-    String appFolder = 
-=======
     dirsToExclude.add(TableFileUtils.DIR_TABLES); // no table files.
     String appFolder =
->>>>>>> 04c4356b
         ODKFileUtils.getAppFolder(TableFileUtils.ODK_TABLES_APP_NAME);
     List<String> relativePathsOnDevice =
         TableFileUtils.getAllFilesUnderFolder(appFolder, dirsToExclude, null);
@@ -615,19 +601,13 @@
   }
 
   @Override
-<<<<<<< HEAD
   public void syncNonMediaTableFiles(String tableId, boolean pushLocal) 
       throws IOException {
     List<OdkTablesFileManifestEntry> manifest = 
-=======
-  public void syncTableFiles(String tableId) throws IOException {
-    List<OdkTablesFileManifestEntry> manifest =
->>>>>>> 04c4356b
         getTableLevelFileManifest(tableId);
     for (OdkTablesFileManifestEntry entry : manifest) {
       compareAndDownloadFile(entry);
     }
-<<<<<<< HEAD
     if (pushLocal) {
       // Then we actually do try and upload things. Otherwise we can just 
       // continue straight on.
@@ -656,26 +636,6 @@
         successfulUploads.put(relativePath, uploadFile(wholePathToFile, 
             relativePath));
       }
-=======
-    String appFolder =
-        ODKFileUtils.getAppFolder(TableFileUtils.ODK_TABLES_APP_NAME);
-    String relativePathToTableFolder = TableFileUtils.DIR_TABLES +
-        File.separator + tableId;
-    String tableFolder = appFolder + File.separator +
-        relativePathToTableFolder;
-    List<String> relativePathsToAppFolderOnDevice =
-        TableFileUtils.getAllFilesUnderFolder(tableFolder, null, appFolder);
-    // TODO: relative to folder doesn't match up with the filename given by
-    // aggregate, so uploads everything unnecessarily. fix it. fix it fix it fix it!
-    List<String> relativePathsToUpload =
-        getFilesToBeUploaded(relativePathsToAppFolderOnDevice, manifest);
-    // and then upload the files.
-    Map<String, Boolean> successfulUploads = new HashMap<String, Boolean>();
-    for (String relativePath : relativePathsToUpload) {
-      String wholePathToFile = appFolder + File.separator + relativePath;
-      successfulUploads.put(relativePath, uploadFile(wholePathToFile,
-          relativePath));
->>>>>>> 04c4356b
     }
   }
 
@@ -750,22 +710,17 @@
       String pathRelativeToAppFolder) {
     File file = new File(wholePathToFile);
     FileSystemResource resource = new FileSystemResource(file);
-<<<<<<< HEAD
-    URI filePostUri = getFilePostUri(pathRelativeToAppFolder);
-=======
     String escapedPath =
         SyncUtil.formatPathForAggregate(pathRelativeToAppFolder);
     URI filePostUri = URI.create(mFilesUri.toString()).resolve(
         TableFileUtils.ODK_TABLES_APP_NAME + File.separator + escapedPath)
           .normalize();
->>>>>>> 04c4356b
     Log.i(TAG, "[uploadFile] filePostUri: " + filePostUri.toString());
     RestTemplate rt = SyncUtil.getRestTemplateForFiles();
     URI responseUri = rt.postForLocation(filePostUri, resource);
     // TODO: verify whether or not this worked.
     return true;
   }
-<<<<<<< HEAD
   
   /**
    * Get the URI to which to post in order to upload the file.
@@ -781,9 +736,6 @@
     return filePostUri;
   }
   
-=======
-
->>>>>>> 04c4356b
   private boolean compareAndDownloadFile(
       OdkTablesFileManifestEntry entry) {
     String basePath = ODKFileUtils.getAppFolder(TableFileUtils.ODK_TABLES_APP_NAME);
@@ -952,7 +904,6 @@
     }
   }
 
-<<<<<<< HEAD
   @Override
   public void syncTableMediaFiles(String tableId) throws IOException {
     // There are two things to do here, really. The first is to get the 
@@ -1006,7 +957,4 @@
   }
 
   
-=======
-
->>>>>>> 04c4356b
 }