/*
 * Copyright (C) 2012 University of Washington
 *
 * Licensed under the Apache License, Version 2.0 (the "License"); you may not
 * use this file except in compliance with the License. You may obtain a copy of
 * the License at
 *
 * http://www.apache.org/licenses/LICENSE-2.0
 *
 * Unless required by applicable law or agreed to in writing, software
 * distributed under the License is distributed on an "AS IS" BASIS, WITHOUT
 * WARRANTIES OR CONDITIONS OF ANY KIND, either express or implied. See the
 * License for the specific language governing permissions and limitations under
 * the License.
 */
package org.opendatakit.tables.view;

<<<<<<< HEAD
import java.util.Map;
=======
import java.util.Random;
>>>>>>> d8aad7d2

import org.opendatakit.tables.R;
import org.opendatakit.tables.DataStructure.ColorRuleGroup;
import org.opendatakit.tables.DataStructure.ColorRuleGroup.ColorGuide;
import org.opendatakit.tables.data.ColumnProperties;
import org.opendatakit.tables.data.KeyValueHelper;
import org.opendatakit.tables.data.KeyValueStoreHelper;
import org.opendatakit.tables.data.Preferences;
import org.opendatakit.tables.data.TableProperties;
import org.opendatakit.tables.data.UserTable;
import org.opendatakit.tables.sync.SyncUtil.State;
import org.opendatakit.tables.view.TabularView.ColorDecider;
import org.opendatakit.tables.view.TabularView.TableType;
import org.opendatakit.tables.view.util.LockableHorizontalScrollView;
import org.opendatakit.tables.view.util.LockableScrollView;

import android.content.Context;
import android.graphics.Color;
import android.util.Log;
import android.view.ContextMenu;
import android.view.MotionEvent;
import android.view.View;
import android.view.ViewGroup;
import android.widget.HorizontalScrollView;
import android.widget.LinearLayout;

/**
 * A view similar to a spreadsheet. Builds TabularViews for the header, body,
 * and footer (builds two sets of these if a column is frozen to the left).
 * <p>
 * SS: I made some changes to this to try and make scrolling
 * more efficient. I am leaving some of the seemingly unreferenced and now
 * unnecessary methods/fields in case changes someone has made to this class
 * in parallel rely on these changes.
 * @author sudar.sam@gmail.com
 * @author unknown
 */
public class SpreadsheetView extends LinearLayout
        implements TabularView.Controller {
  
  private static final String TAG = "SpreadsheetView";
  
  // moved this from the old TableViewSettings
  public static final int DEFAULT_COL_WIDTH = 125;
  
  /******************************
   * These are constants needed for the key value store.
   ******************************/
  public static final String KVS_PARTITION = "SpreadsheetView";
  public static final String KVS_ASPECT_DEFAULT = "default";
  // So this key should go into the column aspect, b/c it is a column key value
  // entry that needs to be associated with a single column, but also needs
  // to have this naming convention to avoid namespace collisions.
  public static final String KEY_COLUMN_WIDTH = "SpreadsheetView.columnWidth";
  public static final String DEFAULT_KEY_COLUMN_WIDTHS = 
      Integer.toString(DEFAULT_COL_WIDTH);
    
    private static final int MIN_CLICK_DURATION = 0;
    private static final int MIN_LONG_CLICK_DURATION = 1000;
    
    private final Context context;
    private final Controller controller;
    private final UserTable table;
    private final int indexedCol;
    private final int fontSize;
    
    private final TableProperties tp;
    
    // Keeping this for now in case someone else needs to work with the code
    // and relied on this variable.
//    private LockableHorizontalScrollView wrapScroll;
    /** trying to fix slow draw **/
    private LockableScrollView dataScroll;
    private View wrapper;
    private HorizontalScrollView wrapScroll;
    
    private LockableScrollView indexScroll;
    private LockableScrollView mainScroll;
    private TabularView indexData;
    private TabularView indexHeader;
    private TabularView indexFooter;
    private TabularView mainData;
    private TabularView mainHeader;
    private TabularView mainFooter;
    
    private View.OnTouchListener mainDataCellClickListener;
    private View.OnTouchListener mainHeaderCellClickListener;
    private View.OnTouchListener mainFooterCellClickListener;
    private View.OnTouchListener indexDataCellClickListener;
    private View.OnTouchListener indexHeaderCellClickListener;
    private View.OnTouchListener indexFooterCellClickListener;
    
    private int lastLongClickedCellId;
    
    public SpreadsheetView(Context context, Controller controller,
            TableProperties tp, UserTable table, int indexedCol) {
        super(context);
        this.context = context;
        this.controller = controller;
        this.tp = tp;
        this.table = table;
        this.indexedCol = indexedCol;
        
        // if a custom font size is defined in the KeyValueStore, use that
        // if not, use the general font size defined in preferences
        KeyValueStoreHelper kvsh = tp.getKeyValueStoreHelper("SpreadsheetView");
        if (kvsh.getInteger("fontSize") == null)
        	fontSize = (new Preferences(context)).getFontSize();
        else 
        	fontSize = kvsh.getInteger("fontSize");
        
        initListeners();
        if (indexedCol < 0) {
            buildNonIndexedTable();
        } else {
            buildIndexedTable(indexedCol);
            indexData.setOnTouchListener(indexDataCellClickListener);
            indexHeader.setOnTouchListener(indexHeaderCellClickListener);
            indexFooter.setOnTouchListener(indexFooterCellClickListener);
        }
        mainData.setOnTouchListener(mainDataCellClickListener);
        mainHeader.setOnTouchListener(mainHeaderCellClickListener);
        mainFooter.setOnTouchListener(mainFooterCellClickListener);
    }
    
    /**
     * Initializes the click listeners.
     */
    private void initListeners() {
        mainDataCellClickListener = new CellTouchListener() {
            @Override
            protected int figureCellId(int x, int y) {
                int cellNum = mainData.getCellNumber(x, y);
                Log.d(TAG, "mainDataCellClickListener cellId: " + cellNum);
                if (indexedCol < 0) {
                    return cellNum;
                } else {
                  return cellNum;
//                    int colNum = cellNum % (table.getWidth() - 1);
//                    int rowNum = cellNum / (table.getWidth() - 1);
//                    return cellNum + rowNum + ((colNum < indexedCol) ? 0 : 1);
                }
            }
            @Override
            protected void takeDownAction(int cellId) {
              if (indexedCol >= 0) {
                indexData.highlight(-1);
              }
                mainData.highlight(cellId);
            }
            @Override
            protected void takeClickAction(int cellId) {
                controller.regularCellClicked(cellId);
            }
            @Override
            protected void takeLongClickAction(int cellId, int rawX,
                    int rawY) {
              boolean isIndexed = indexedCol >= 0;
                lastLongClickedCellId = cellId;
                controller.regularCellLongClicked(cellId, rawX, rawY, 
                    isIndexed);
            }
            @Override
            protected void takeDoubleClickAction(int cellId, int rawX, 
                int rawY) {
              boolean isIndexed = indexedCol >= 0;
                controller.regularCellDoubleClicked(cellId, isIndexed,
                    rawX, rawY);
            }
        };
        mainHeaderCellClickListener = new CellTouchListener() {
            @Override
            protected int figureCellId(int x, int y) {
                int cellNum = mainHeader.getCellNumber(x, y);
                if (indexedCol < 0) {
                    return cellNum;
                } else {
                    int colNum = cellNum % (table.getWidth() - 1);
                    return cellNum + ((colNum < indexedCol) ? 0 : 1);
                }
            }
            @Override
            protected void takeDownAction(int cellId) {}
            @Override
            protected void takeClickAction(int cellId) {
                mainData.highlight(-1);
                controller.headerCellClicked(cellId);
            }
            @Override
            protected void takeLongClickAction(int cellId, int rawX,
                    int rawY) {
                lastLongClickedCellId = cellId;
                controller.openContextMenu(mainHeader);
            }
            /**
             * Make this do the same thing as a long click.
             */
            @Override
            protected void takeDoubleClickAction(int cellId, int rawX, 
                int rawY) {
              takeLongClickAction(cellId, rawX, rawY);
            }
        };
        mainFooterCellClickListener = new CellTouchListener() {
            @Override
            protected int figureCellId(int x, int y) {
                int cellNum = mainFooter.getCellNumber(x, y);
                if (indexedCol < 0) {
                    return cellNum;
                } else {
                    int colNum = cellNum % (table.getWidth() - 1);
                    return cellNum + ((colNum < indexedCol) ? 0 : 1);
                }
            }
            @Override
            protected void takeDownAction(int cellId) {}
            @Override
            protected void takeClickAction(int cellId) {
                mainData.highlight(-1);
                controller.footerCellClicked(cellId);
            }
            @Override
            protected void takeLongClickAction(int cellId, int rawX,
                    int rawY) {
                lastLongClickedCellId = cellId;
                controller.openContextMenu(mainFooter);
            }
            /**
             * Make this do the same thing as long press.
             */
            @Override
            protected void takeDoubleClickAction(int cellId, int rawX, 
                int rawY) {
              takeLongClickAction(cellId, rawX, rawY);
            }
        };
        indexDataCellClickListener = new CellTouchListener() {
            @Override
            protected int figureCellId(int x, int y) {
                int cellNum = indexData.getCellNumber(x, y);
                Log.d(TAG, "indexDataCellClickListener cellNum: " + cellNum);
                return cellNum;
//                return (cellNum * table.getWidth()) + indexedCol;
            }
            @Override
            protected void takeDownAction(int cellId) {
              mainData.highlight(-1);
              indexData.highlight(cellId);
            }
            @Override
            protected void takeClickAction(int cellId) {
                mainData.highlight(-1);
                controller.indexedColCellClicked(cellId);
            }
            @Override
            protected void takeLongClickAction(int cellId, int rawX,
                    int rawY) {
//                lastLongClickedCellId = cellId;
//                controller.openContextMenu(indexData);
              // TODO: THIS IS STORING THE WRONG CELLID
                lastLongClickedCellId = cellId;
                controller.indexedColCellLongClicked(cellId, rawX, rawY);
            }
            @Override
            protected void takeDoubleClickAction(int cellId, int rawX,
                int rawY) {
              controller.indexedColCellDoubleClicked(cellId, rawX, rawY);
            }
        };
        indexHeaderCellClickListener = new CellTouchListener() {
            @Override
            protected int figureCellId(int x, int y) {
                return indexedCol;
            }
            @Override
            protected void takeDownAction(int cellId) {}
            @Override
            protected void takeClickAction(int cellId) {
                mainData.highlight(-1);
                controller.headerCellClicked(cellId);
            }
            @Override
            protected void takeLongClickAction(int cellId, int rawX,
                    int rawY) {
                lastLongClickedCellId = cellId;
                controller.openContextMenu(indexHeader);
            }
            /**
             * Do the same thing as a long click.
             */
            @Override
            protected void takeDoubleClickAction(int cellId, int rawX,
                int rawY) {
              takeLongClickAction(cellId, rawX, rawY);
            }
        };
        indexFooterCellClickListener = new CellTouchListener() {
            @Override
            protected int figureCellId(int x, int y) {
                return indexedCol;
            }
            @Override
            protected void takeDownAction(int cellId) {}
            @Override
            protected void takeClickAction(int cellId) {
                mainData.highlight(-1);
                controller.footerCellClicked(cellId);
            }
            @Override
            protected void takeLongClickAction(int cellId, int rawX,
                    int rawY) {
                lastLongClickedCellId = cellId;
                controller.openContextMenu(indexFooter);
            }
            /**
             * Do the same thing as a long click.
             */
            @Override
            protected void takeDoubleClickAction(int cellId, int rawX,
                int rawY) {
              takeLongClickAction(cellId, rawX, rawY);
            }
        };
    }
    
    private void buildNonIndexedTable() {
		wrapper = buildTable(-1, false);
		// Keeping this for now in case someone relied on this.
		// HorizontalScrollView wrapScroll = new HorizontalScrollView(context);
		wrapScroll = new HorizontalScrollView(context);
		wrapScroll.addView(wrapper, LinearLayout.LayoutParams.WRAP_CONTENT,
		    LinearLayout.LayoutParams.MATCH_PARENT);
		/*** this was all here before ***/
		LinearLayout.LayoutParams wrapLp = new LinearLayout.LayoutParams(
		    LinearLayout.LayoutParams.WRAP_CONTENT, LinearLayout.LayoutParams.MATCH_PARENT);
		wrapLp.weight = 1;
		wrapScroll.setHorizontalFadingEdgeEnabled(true); // works
		
		LinearLayout completeWrapper = new LinearLayout(context);
		View statusWrapper = buildStatusTable();
		//completeWrapper.addView(statusWrapper);
		completeWrapper.addView(wrapScroll);
		
		addView(completeWrapper, wrapLp);
    }
    
    private void buildIndexedTable(int indexedCol) {
        View mainWrapper = buildTable(indexedCol, false);
        View indexWrapper = buildTable(indexedCol, true);
        wrapScroll = new LockableHorizontalScrollView(context);
        wrapScroll.addView(mainWrapper, LinearLayout.LayoutParams.WRAP_CONTENT,
                LinearLayout.LayoutParams.MATCH_PARENT);
        wrapScroll.setHorizontalFadingEdgeEnabled(true);
        LinearLayout wrapper = new LinearLayout(context);
        wrapper.addView(indexWrapper);
        wrapper.addView(wrapScroll);

        LinearLayout completeWrapper = new LinearLayout(context);
		View statusWrapper = buildStatusTable();
		//completeWrapper.addView(statusWrapper);
		completeWrapper.addView(wrapper);

		addView(completeWrapper);
		
        indexScroll.setOnTouchListener(new View.OnTouchListener() {
            @Override
            public boolean onTouch(View view, MotionEvent event) {
                mainScroll.scrollTo(mainScroll.getScrollX(),
                        view.getScrollY());
                if (event.getAction() == MotionEvent.ACTION_UP) {
                  indexScroll.startScrollerTask();
                  mainScroll.startScrollerTask();
                }
                return false;
            }
        });
        indexScroll.setOnScrollStoppedListener(new 
            LockableScrollView.OnScrollStoppedListener() {
              
              @Override
              public void onScrollStopped() {
                Log.i(TAG, "stopped in onStopped of indexScroll");             
              }
            });
        mainScroll.setOnScrollStoppedListener(new 
            LockableScrollView.OnScrollStoppedListener() {
              
              @Override
              public void onScrollStopped() {
                Log.i(TAG, "stopped in onStopped of mainScroll");
                
              }
            });
        mainScroll.setOnTouchListener(new View.OnTouchListener() {
            @Override
            public boolean onTouch(View view, MotionEvent event) {
                indexScroll.scrollTo(indexScroll.getScrollX(),
                        view.getScrollY());
                if (event.getAction() == MotionEvent.ACTION_UP) {
                  indexScroll.startScrollerTask();
                  mainScroll.startScrollerTask();
                }
                return false;
            }
        });
    }
    
    /**
     * Builds a (piece of a) table. The table may either be the indexed column
     * of an indexed table, the non-indexed columns of an indexed table, or the
     * entirety of an unindexed table.
     * @param indexedCol the column that is indexed (or -1)
     * @param isIndexed whether this table is for the indexed column
     * @return a view including the header, body, and footer of the table
     */
    private View buildTable(int indexedCol, boolean isIndexed) {
      Log.i(TAG, "entering buildTable. indexedCol: " + indexedCol + 
          "isIndexed: " + isIndexed);
        String[][] header;
        String[][] data;
        String[][] footer;
        ColorRuleGroup[] colorRulers;
        int[] colWidths;
//        int[] completeColWidths = tvs.getTableColWidths();
        int[] completeColWidths = getColumnWidths();
        if (isIndexed) {
            header = new String[1][1];
            header[0][0] = table.getHeader(indexedCol);
            data = new String[table.getHeight()][1];
            for (int i = 0; i < table.getHeight(); i++) {
                data[i][0] = table.getData(i, indexedCol);
            }
            footer = new String[1][1];
            footer[0][0] = table.getFooter(indexedCol);
            colorRulers = new ColorRuleGroup[1];
            colorRulers[0] = ColorRuleGroup.getColumnColorRuler(tp, 
                tp.getColumnByDisplayName(table.getHeader(indexedCol)));
            colWidths = new int[1];
            colWidths[0] = completeColWidths[indexedCol];
        } else {
            int width = (indexedCol < 0) ? table.getWidth() :
                table.getWidth() - 1;
            header = new String[1][width];
            data = new String[table.getHeight()][width];
            footer = new String[1][width];
            colorRulers = new ColorRuleGroup[width];
            colWidths = new int[width];
            int addIndex = 0;
            for (int i = 0; i < table.getWidth(); i++) {
                if (i == indexedCol) {
                    continue;
                }
                header[0][addIndex] = table.getHeader(i);
                for (int j = 0; j < table.getHeight(); j++) {
                    data[j][addIndex] = table.getData(j, i);
                }
                footer[0][addIndex] = table.getFooter(i);
                colorRulers[addIndex] =
                   ColorRuleGroup.getColumnColorRuler(tp,
                       tp.getColumnByDisplayName(header[0][addIndex]));
                colWidths[addIndex] = completeColWidths[i];
                addIndex++;
            }
        }
        Log.i(TAG, "out of the else / for loop in buildTable");
        int avanda = getResources().getColor(R.color.Avanda);
        int headerData = getResources().getColor(R.color.header_data);
        int headerIndex = getResources().getColor(R.color.header_index);
        int footerIndex = getResources().getColor(R.color.footer_index);
//        LockableScrollView dataScroll = new LockableScrollView(context);
        dataScroll = new LockableScrollView(context);
        TabularView dataTable = new TabularView(context, this, tp, data,
                Color.BLACK, Color.WHITE,
                Color.GRAY, colWidths,
                (isIndexed ? TableType.INDEX_DATA : TableType.MAIN_DATA),
                fontSize);
        dataScroll.addView(dataTable, new ViewGroup.LayoutParams(
                dataTable.getTableWidth(), dataTable.getTableHeight()));
        dataScroll.setVerticalFadingEdgeEnabled(true);
        dataScroll.setHorizontalFadingEdgeEnabled(true);
        TabularView headerTable = new TabularView(context, this, tp, header,
                Color.BLACK, Color.CYAN, Color.GRAY, colWidths,
                (isIndexed ? TableType.INDEX_HEADER : TableType.MAIN_HEADER),
                fontSize);
        TabularView footerTable = new TabularView(context, this, tp, footer,
                Color.BLACK, Color.GRAY, Color.GRAY, colWidths,
                (isIndexed ? TableType.INDEX_FOOTER : TableType.MAIN_FOOTER),
                fontSize);
        if (isIndexed) {
            indexData = dataTable;
            indexHeader = headerTable;
            indexFooter = footerTable;
            indexScroll = dataScroll;
        } else {
            mainData = dataTable;
            mainHeader = headerTable;
            mainFooter = footerTable;
            mainScroll = dataScroll;
        }
        LinearLayout wrapper = new LinearLayout(context);
        wrapper.setOrientation(LinearLayout.VERTICAL);
        wrapper.addView(headerTable, headerTable.getTableWidth(),
                headerTable.getTableHeight());
        LinearLayout.LayoutParams dataLp = new LinearLayout.LayoutParams(
                LinearLayout.LayoutParams.WRAP_CONTENT,
                LinearLayout.LayoutParams.MATCH_PARENT);
        dataLp.weight = 1;
        wrapper.addView(dataScroll, dataLp);
        wrapper.addView(footerTable, footerTable.getTableWidth(),
                footerTable.getTableHeight());
        return wrapper;
    }
    

    private View buildStatusTable() {
    	String[][] header;
        String[][] data;
        String[][] footer;
        ColumnColorRuler[] colorRulers;
        int[] colWidths;
        
        header = new String[1][1];
        header[0][0] = "header";
        data = new String[table.getHeight()][1];
        for (int i = 0; i < table.getHeight(); i++) {
        	data[i][0] = " ";
        }
        footer = new String[1][1];
        footer[0][0] = "footer";
        colorRulers = new ColumnColorRuler[1];
        colorRulers[0] = ColumnColorRuler.getColumnColorRuler(tp, 
                tp.getColumnByDisplayName(table.getHeader(0)));
        colWidths = new int[1];
        colWidths[0] = 10;
        
        LockableScrollView dataScroll = new LockableScrollView(context);
        ColorDecider fgColorDecider = new ColorRulerColorDecider(colorRulers,
                Color.BLACK, false);
        ColorDecider bgColorDecider = new RandomColorDecider(Color.WHITE);
        TabularView dataTable = new TabularView(context, this, data,
                Color.BLACK, fgColorDecider, Color.WHITE, bgColorDecider,
                Color.GRAY, colWidths,
                TableType.INDEX_DATA,
                fontSize);
        dataScroll.addView(dataTable, new ViewGroup.LayoutParams(
                dataTable.getTableWidth(), dataTable.getTableHeight()));
        TabularView headerTable = new TabularView(context, this, header,
                Color.BLACK, null, Color.CYAN, null, Color.GRAY, colWidths,
               TableType.INDEX_HEADER,
                fontSize);
        TabularView footerTable = new TabularView(context, this, footer,
                Color.BLACK, null, Color.GRAY, null, Color.GRAY, colWidths,
                TableType.INDEX_FOOTER,
                fontSize);
        LinearLayout wrapper = new LinearLayout(context);
        wrapper.setOrientation(LinearLayout.VERTICAL);
        wrapper.addView(headerTable, headerTable.getTableWidth(),
                headerTable.getTableHeight());
        LinearLayout.LayoutParams dataLp = new LinearLayout.LayoutParams(
                LinearLayout.LayoutParams.WRAP_CONTENT,
                LinearLayout.LayoutParams.MATCH_PARENT);
        dataLp.weight = 1;
        wrapper.addView(dataScroll, dataLp);
        wrapper.addView(footerTable, footerTable.getTableWidth(),
                footerTable.getTableHeight());
        return wrapper;
    }
    
    /**
     * Picks a random color!
     * 
     * @author Chris Gelon (cgelon)
     */
    private class RandomColorDecider implements ColorDecider {
    	/** The default color to show. */
        private final int color;
        
        public RandomColorDecider(int color) {
            this.color = color;
        }
        
        public int getColor(int rowNum, int colNum, String value) {
        	Random random = new Random();
        	return Color.argb(255, random.nextInt(256), random.nextInt(256), random.nextInt(256));
        }
    }

    
    // This method was never called, and in order to make scrolling more 
    // efficient I had to change the type. I am leaving it for now b/c other
    // people are working on this code and I don't want make them rollback
    // if they need to use it.
//    public void setScrollEnabled(boolean enabled) {
//        wrapScroll.setScrollable(enabled);
//        if (indexScroll != null) {
//            indexScroll.setScrollable(enabled);
//        }
//        mainScroll.setScrollable(enabled);
//    }
    
    /**
     * Gets the x translation of the scroll. This is in particular how far 
     * you have scrolled to look at columns that do not begin onscreen.
     * @return
     */
    public int getMainScrollX() {
      // this is getting the correct x
      int result = this.wrapScroll.getScrollX(); 
      return result;
    }
    
    /**
     * Get the column widths for the table. The values in the array match the
     * order specified in {@link TableProperties.getColumns}.
     * @return
     */
    public int[] getColumnWidths() {
      // So what we want to do is go through and get the column widths for each
      // column. A problem here is that there is no caching, and if you have a
      // lot of columns you're really working the gut of the database.
      return SpreadsheetView.getColumnWidths(tp);
    }
    
    /**
     * Gets the y translation of the scroll. This is in particular the y 
     * offset for the actual scrolling of the rows, so that a positive
     * offset will indicate that you have scrolled to some non-zero row.
     * @return
     */
    public int getMainScrollY() {
      // this is getting the correct y
      int result = this.mainScroll.getScrollY(); 
      return result;
    }
    
    @Override
    public void onCreateMainDataContextMenu(ContextMenu menu) {
        controller.prepRegularCellOccm(menu, lastLongClickedCellId);
    }

    @Override
    public void onCreateIndexDataContextMenu(ContextMenu menu) {
        controller.prepIndexedColCellOccm(menu, lastLongClickedCellId);
    }

    @Override
    public void onCreateHeaderContextMenu(ContextMenu menu) {
        controller.prepHeaderCellOccm(menu, lastLongClickedCellId);
    }

    @Override
    public void onCreateFooterContextMenu(ContextMenu menu) {
        controller.prepFooterCellOccm(menu, lastLongClickedCellId);
    }
    
    private abstract class CellTouchListener implements View.OnTouchListener {
        
        private static final int MAX_DOUBLE_CLICK_TIME = 500;
        
        private long lastDownTime;
        
        public CellTouchListener() {
            lastDownTime = -1;
        }
        
        @Override
        public boolean onTouch(View view, MotionEvent event) {
            int x = (new Float(event.getX())).intValue();
            int y = (new Float(event.getY())).intValue();
            int cellId = figureCellId(x, y);
            long duration = event.getEventTime() - event.getDownTime();
            if (event.getAction() == MotionEvent.ACTION_UP &&
                    duration >= MIN_CLICK_DURATION) {
                if (event.getEventTime() - lastDownTime <
                        MAX_DOUBLE_CLICK_TIME) {
                    takeDoubleClickAction(cellId, 
                        (new Float(event.getRawX())).intValue(),
                        (new Float(event.getRawY())).intValue());
                } else if (duration < MIN_LONG_CLICK_DURATION) {
                    takeClickAction(cellId);
                } else {
                    int rawX = (new Float(event.getRawX())).intValue();
                    int rawY = (new Float(event.getRawY())).intValue();
                    takeLongClickAction(cellId, rawX, rawY);
                }
                lastDownTime = event.getDownTime();
                return true;
            } else if (event.getAction() == MotionEvent.ACTION_DOWN) {
                takeDownAction(cellId);
                return true;
            } else {
                return false;
            }
        }
        
        protected abstract int figureCellId(int x, int y);
        
        protected abstract void takeDownAction(int cellId);
        
        protected abstract void takeClickAction(int cellId);
        
        protected abstract void takeLongClickAction(int cellId, int rawX,
                int rawY);
        
        protected abstract void takeDoubleClickAction(int cellId, int rawX,
            int rawY);
    }
    
    private class ColorRulerColorDecider implements ColorDecider {
        
        private final ColorRuleGroup[] rulers;
        private final int defaultColor;
        private final boolean isBackground;
        
        public ColorRulerColorDecider(ColorRuleGroup[] rulers,
                int defaultColor, boolean isBackground) {
            this.rulers = rulers;
            this.defaultColor = defaultColor;
            this.isBackground = isBackground;
        }
        
        /**
         * Get an {@link ColorGuide} to determine how to color the row. 
         * @param rowData 
         * @param columnMapping mapping from elementKey to the index in rowData
         * @param propertiesMapping mapping from the elementKey to the 
         * {@link ColumnProperties} for the row. Necessary for determining
         * type information of the rowData.
         * @return
         */
        /*
         * index might end up changing as the refactor continues.
         */
        public ColorGuide getColor(int index, String[] rowData, 
            Map<String, Integer> columnMapping,
            Map<String, ColumnProperties> propertiesMapping) {
          return rulers[index].getColorGuide(rowData, columnMapping, 
              propertiesMapping);
        }
    }
    
    public interface Controller {
        
        public void regularCellClicked(int cellId);
        
        public void headerCellClicked(int cellId);
        
        public void footerCellClicked(int cellId);
        
        public void indexedColCellClicked(int cellId);
        
        public void regularCellLongClicked(int cellId, int rawX, int rawY,
            boolean isIndexed);
        
        public void regularCellDoubleClicked(int cellId, boolean isIndexed,
            int rawX, int rawY);
        
        public void indexedColCellDoubleClicked(int cellId, int rawX, 
            int rawY);
        
        public void indexedColCellLongClicked(int cellId, int rawX, int rawY);
        
        public void openContextMenu(View view);
        
        public void prepRegularCellOccm(ContextMenu menu, int cellId);
        
        public void prepHeaderCellOccm(ContextMenu menu, int cellId);
        
        public void prepFooterCellOccm(ContextMenu menu, int cellId);
        
        public void prepIndexedColCellOccm(ContextMenu menu, int cellId);
        
    }
    
    /**
     * Get the column widths for the table. The values in the array match the
     * order specified in {@link TableProperties.getColumns}. 
     * <p>
     * NB: If getting this from outside of spreadsheet view, you should really
     * consider if you need to be accessing column widths.
     * @return
     */
    public static int[] getColumnWidths(TableProperties tp) {
      // So what we want to do is go through and get the column widths for each
      // column. A problem here is that there is no caching, and if you have a
      // lot of columns you're really working the gut of the database.
      ColumnProperties[] colProps = tp.getColumns();
      int[] columnWidths = new int[colProps.length];
      KeyValueStoreHelper columnKVSH = 
          tp.getKeyValueStoreHelper(ColumnProperties.KVS_PARTITION);
      for (int i = 0; i < columnWidths.length; i++) {
        String elementKey = colProps[i].getElementKey();
        KeyValueHelper aspectHelper = columnKVSH.getAspectHelper(elementKey);
        Integer value = 
            aspectHelper.getInteger(SpreadsheetView.KEY_COLUMN_WIDTH);
        if (value == null) {
          columnWidths[i] = DEFAULT_COL_WIDTH;
        } else {
          columnWidths[i] = value;
        }
      }
      return columnWidths;
    }
}<|MERGE_RESOLUTION|>--- conflicted
+++ resolved
@@ -15,11 +15,8 @@
  */
 package org.opendatakit.tables.view;
 
-<<<<<<< HEAD
 import java.util.Map;
-=======
 import java.util.Random;
->>>>>>> d8aad7d2
 
 import org.opendatakit.tables.R;
 import org.opendatakit.tables.DataStructure.ColorRuleGroup;
@@ -360,7 +357,7 @@
 		
 		LinearLayout completeWrapper = new LinearLayout(context);
 		View statusWrapper = buildStatusTable();
-		//completeWrapper.addView(statusWrapper);
+		completeWrapper.addView(statusWrapper);
 		completeWrapper.addView(wrapScroll);
 		
 		addView(completeWrapper, wrapLp);
@@ -379,7 +376,7 @@
 
         LinearLayout completeWrapper = new LinearLayout(context);
 		View statusWrapper = buildStatusTable();
-		//completeWrapper.addView(statusWrapper);
+		completeWrapper.addView(statusWrapper);
 		completeWrapper.addView(wrapper);
 
 		addView(completeWrapper);
@@ -535,10 +532,11 @@
     
 
     private View buildStatusTable() {
+      Log.e(TAG, "building status table");
     	String[][] header;
         String[][] data;
         String[][] footer;
-        ColumnColorRuler[] colorRulers;
+        ColorRuleGroup[] colorRulers;
         int[] colWidths;
         
         header = new String[1][1];
@@ -549,29 +547,30 @@
         }
         footer = new String[1][1];
         footer[0][0] = "footer";
-        colorRulers = new ColumnColorRuler[1];
-        colorRulers[0] = ColumnColorRuler.getColumnColorRuler(tp, 
-                tp.getColumnByDisplayName(table.getHeader(0)));
+        colorRulers = new ColorRuleGroup[1];
+        // For now let's just use the row color rule.
+//        colorRulers[0] = ColorRuleGroup.getColumnColorRuler(tp, 
+//                tp.getColumnByDisplayName(table.getHeader(0)));
+        colorRulers[0] = ColorRuleGroup.getTableColorRuleGroup(tp);
         colWidths = new int[1];
         colWidths[0] = 10;
         
         LockableScrollView dataScroll = new LockableScrollView(context);
-        ColorDecider fgColorDecider = new ColorRulerColorDecider(colorRulers,
-                Color.BLACK, false);
-        ColorDecider bgColorDecider = new RandomColorDecider(Color.WHITE);
-        TabularView dataTable = new TabularView(context, this, data,
-                Color.BLACK, fgColorDecider, Color.WHITE, bgColorDecider,
+//        ColorDecider fgColorDecider = new ColorRulerColorDecider(colorRulers,
+//                Color.BLACK, false);
+        TabularView dataTable = new TabularView(context, this, tp, data,
+                Color.BLACK, Color.WHITE,
                 Color.GRAY, colWidths,
                 TableType.INDEX_DATA,
                 fontSize);
         dataScroll.addView(dataTable, new ViewGroup.LayoutParams(
                 dataTable.getTableWidth(), dataTable.getTableHeight()));
-        TabularView headerTable = new TabularView(context, this, header,
-                Color.BLACK, null, Color.CYAN, null, Color.GRAY, colWidths,
+        TabularView headerTable = new TabularView(context, this, tp, header,
+                Color.BLACK, Color.CYAN, Color.GRAY, colWidths,
                TableType.INDEX_HEADER,
                 fontSize);
-        TabularView footerTable = new TabularView(context, this, footer,
-                Color.BLACK, null, Color.GRAY, null, Color.GRAY, colWidths,
+        TabularView footerTable = new TabularView(context, this, tp, footer,
+                Color.BLACK, Color.GRAY, Color.GRAY, colWidths,
                 TableType.INDEX_FOOTER,
                 fontSize);
         LinearLayout wrapper = new LinearLayout(context);
@@ -593,19 +592,19 @@
      * 
      * @author Chris Gelon (cgelon)
      */
-    private class RandomColorDecider implements ColorDecider {
-    	/** The default color to show. */
-        private final int color;
-        
-        public RandomColorDecider(int color) {
-            this.color = color;
-        }
-        
-        public int getColor(int rowNum, int colNum, String value) {
-        	Random random = new Random();
-        	return Color.argb(255, random.nextInt(256), random.nextInt(256), random.nextInt(256));
-        }
-    }
+//    private class RandomColorDecider implements ColorDecider {
+//    	/** The default color to show. */
+//        private final int color;
+//        
+//        public RandomColorDecider(int color) {
+//            this.color = color;
+//        }
+//        
+//        public int getColor(int rowNum, int colNum, String value) {
+//        	Random random = new Random();
+//        	return Color.argb(255, random.nextInt(256), random.nextInt(256), random.nextInt(256));
+//        }
+//    }
 
     
     // This method was never called, and in order to make scrolling more 
