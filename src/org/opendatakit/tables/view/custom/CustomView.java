package org.opendatakit.tables.view.custom;

import java.util.ArrayList;
import java.util.HashMap;
import java.util.Map;

import org.json.JSONArray;
import org.json.JSONObject;
import org.opendatakit.tables.activities.Controller;
import org.opendatakit.tables.data.ColumnProperties;
import org.opendatakit.tables.data.ColumnType;
import org.opendatakit.tables.data.DbHelper;
import org.opendatakit.tables.data.DbTable;
import org.opendatakit.tables.data.KeyValueStore;
import org.opendatakit.tables.data.Query;
import org.opendatakit.tables.data.Table;
import org.opendatakit.tables.data.TableProperties;
import org.opendatakit.tables.data.UserTable;
import android.content.Context;
import android.view.ViewGroup;
import android.webkit.WebView;
import android.webkit.WebViewClient;
import android.widget.LinearLayout;


public abstract class CustomView extends LinearLayout {
<<<<<<< HEAD

	protected static WebView webView;
	private static ViewGroup lastParent;

	protected CustomView(Context context) {
		super(context);
		initCommonWebView(context);
	}

	public static void initCommonWebView(Context context) {
		if (webView != null) {
			return;
		}
		webView = new WebView(context);
		webView.getSettings().setJavaScriptEnabled(true);
		webView.setWebViewClient(new WebViewClient() {});
	}

	protected void initView() {
		if (lastParent != null) {
			lastParent.removeView(webView);
		}
		LinearLayout.LayoutParams lp = new LinearLayout.LayoutParams(
				LinearLayout.LayoutParams.FILL_PARENT,
				LinearLayout.LayoutParams.FILL_PARENT);
		addView(webView, lp);
		lastParent = this;
	}

	protected void load(String url) {
		webView.clearView();
		webView.loadUrl(url);
	}

	protected void loadData(String data, String mimeType, String encoding) {
		webView.clearView();
		webView.loadData(data, mimeType, encoding);
	}

	/**
	 * "Unused" warnings are suppressed because the public methods of this
	 * class are meant to be called through the JavaScript interface.
	 */
	protected class RowData {

		private final TableProperties tp;
		private Map<String, String> data;

		RowData(TableProperties tp) {
			this.tp = tp;
		}

		RowData(TableProperties tp, Map<String, String> data) {
			this.tp = tp;
			this.data = data;
		}

		void set(Map<String, String> data) {
			this.data = data;
		}

		public String get(String key) {
			ColumnProperties cp = tp.getColumnByUserLabel(key);
			if (cp == null) {
				return null;
			}
			return data.get(cp.getColumnDbName());
		}
	}

	/**
	 * "Unused" warnings are suppressed because the public methods of this
	 * class are meant to be called through the JavaScript interface.
	 */
	protected class TableData {

		private final Table rawTable;
		private final UserTable userTable;
		private TableProperties tp;
		private Map<String, Integer> colMap;

		public TableData(TableProperties tp, Table table) {
			this.tp = tp;
			rawTable = table;
			userTable = null;
			initColMap();
		}

		public TableData(TableProperties tp, UserTable table) {
			this.tp = tp;
			rawTable = null;
			userTable = table;
			initColMap();
		}

		private void initColMap() {
			colMap = new HashMap<String, Integer>();

			ColumnProperties[] cps = tp.getColumns();
			for (int i = 0; i < cps.length; i++) {
				colMap.put(cps[i].getDisplayName(), i);
				String abbr = cps[i].getSmsLabel();
				if (abbr != null) {
					colMap.put(abbr, i);
				}
			}
		}

		public int getCount() {
			if (rawTable == null) {
				return userTable.getHeight();
			} else {
				return rawTable.getHeight();
			}
		}

		/*
		 * @param: colName, column name in the userTable/rawTable
		 * @return: returns a String in JSONArray format containing all
		 * the row data for the given column name
		 * format: [row1, row2, row3, row4]
		 */
		public String getColumnData(String colName) {
			ArrayList<String> arr = new ArrayList<String>();
			for(int i = 0; i < getCount(); i++) {
				if (colMap.containsKey(colName)) {
					if (rawTable == null) {
						arr.add(i, userTable.getData(i, colMap.get(colName)));
					} else {
						arr.add(i, rawTable.getData(i, colMap.get(colName)));
					}
				} else {
					arr.add(i, "");
				}
			}
			return new JSONArray(arr).toString();
		}

		public String getColumns() {
			Map<String, String> colInfo = new HashMap<String, String>();
			for(String column: colMap.keySet()) {
				String dBName = tp.getColumnByDisplayName(column);
				String label = tp.getColumnByDbName(dBName).getColumnType().label();
				colInfo.put(column, label);
			}			
			return new JSONObject(colInfo).toString();
		}

		public String getData(int rowNum, String colName) {
			if (colMap.containsKey(colName)) {
				if (rawTable == null) {
					return userTable.getData(rowNum, colMap.get(colName));
				} else {
					return rawTable.getData(rowNum, colMap.get(colName));
				}
			} else {
				return null;
			}
		}
	}

	protected class Control {

		protected Context context;
		private TableProperties[] allTps;
		private Map<String, TableProperties> tpMap;

		public Control(Context context) {
			this.context = context;
		}

		private void initTpInfo() {
			if (tpMap != null) {
				return;
			}
			tpMap = new HashMap<String, TableProperties>();
			allTps = TableProperties.getTablePropertiesForAll(
					DbHelper.getDbHelper(context),
					KeyValueStore.Type.ACTIVE);
			for (TableProperties tp : allTps) {
				tpMap.put(tp.getDisplayName(), tp);
			}
		}

		public boolean openTable(String tableName, String query) {
			initTpInfo();
			if (!tpMap.containsKey(tableName)) {
				return false;
			}
			Controller.launchTableActivity(context, tpMap.get(tableName),
					query, false);
			return true;
		}

		public TableData query(String tableName, String searchText) {
			initTpInfo();
			if (!tpMap.containsKey(tableName)) {
				return null;
			}
			TableProperties tp = tpMap.get(tableName);
			Query query = new Query(allTps, tp);
			query.loadFromUserQuery(searchText);
			DbTable dbt = DbTable.getDbTable(DbHelper.getDbHelper(context),
					tp.getTableId());
			ArrayList<String> columnOrder = tp.getColumnOrder();
			return new TableData(tp, dbt.getRaw(query, columnOrder.toArray(new String[columnOrder.size()])));
		}
	}
=======
    
    protected static WebView webView;
    private static ViewGroup lastParent;
    
    protected CustomView(Context context) {
        super(context);
        initCommonWebView(context);
    }
    
    public static void initCommonWebView(Context context) {
        if (webView != null) {
            return;
        }
        webView = new WebView(context);
        webView.getSettings().setJavaScriptEnabled(true);
        webView.setWebViewClient(new WebViewClient() {});
    }
    
    protected void initView() {
        if (lastParent != null) {
            lastParent.removeView(webView);
        }
        LinearLayout.LayoutParams lp = new LinearLayout.LayoutParams(
                LinearLayout.LayoutParams.FILL_PARENT,
                LinearLayout.LayoutParams.FILL_PARENT);
        addView(webView, lp);
        lastParent = this;
    }
    
    protected void load(String url) {
        webView.clearView();
        webView.loadUrl(url);
    }
    
    protected void loadData(String data, String mimeType, String encoding) {
        webView.clearView();
        webView.loadData(data, mimeType, encoding);
    }
    
    /**
     * "Unused" warnings are suppressed because the public methods of this
     * class are meant to be called through the JavaScript interface.
     */
    protected class RowData {
        
        private final TableProperties tp;
        private Map<String, String> data;
        
        RowData(TableProperties tp) {
            this.tp = tp;
        }
        
        RowData(TableProperties tp, Map<String, String> data) {
            this.tp = tp;
            this.data = data;
        }
        
        void set(Map<String, String> data) {
            this.data = data;
        }
        
        public String get(String key) {
            ColumnProperties cp = tp.getColumnByUserLabel(key);
            if (cp == null) {
                return null;
            }
            return data.get(cp.getColumnDbName());
        }
    }
    
    /**
     * "Unused" warnings are suppressed because the public methods of this
     * class are meant to be called through the JavaScript interface.
     */
    protected class TableData {
        private final Table rawTable;
        private final UserTable userTable;
        private Map<String, Integer> colMap;			//Maps the column names with an index number
        private Map<Integer, Integer> collectionMap;	//Maps each collection with the number of rows under it
        private ArrayList<String> primeColumns;			//Holds the db names of indexed columns
        protected Context context;
        private TableProperties tp;
    
        public TableData(TableProperties tp, Table table) {
            rawTable = table;
            userTable = null;
            this.tp = tp;
            initMaps(tp);
        }
        
        public TableData(TableProperties tp, UserTable table) {
            rawTable = null;
            userTable = table;
            this.tp = tp;
            initMaps(tp);
            
            //The collectionMap will be initialized if the table is indexed.
            if(isIndexed()) {
            	initCollectionMap(tp);
            }
        }
        
        //Initializes the colMap and primeColumns that provide methods quick access to the current table's state.
        private void initMaps(TableProperties tp) {
            colMap = new HashMap<String, Integer>();
            ColumnProperties[] cps = tp.getColumns();
            primeColumns = tp.getPrimeColumns();
            
            for (int i = 0; i < cps.length; i++) {
                colMap.put(cps[i].getDisplayName(), i);
                String abbr = cps[i].getSmsLabel();
                if (abbr != null) {
                    colMap.put(abbr, i);
                }
            }
        }
        
        //Returns the number of rows in the table being viewed.
        public int getCount() {
            if (rawTable == null) {
                return userTable.getHeight();
            } else {
                return rawTable.getHeight();
            }
        }
        
        //Maps the number of rows to every collection of a table.
        private void initCollectionMap(TableProperties tp) {
        	Control c = new Control(context);
        	collectionMap = new HashMap<Integer, Integer>();
        	String colName = primeColumns.get(0).substring(1);			//Assumes that the first col is the main, indexed col
        	for(String col : colMap.keySet()) {
        		if(col.equalsIgnoreCase(colName)) {
        			colName = col;
        		}
        	}
        	
        	//Queries the original table for the rows in every collection and stores the number of resulting rows for each.
        	for(int i = 0; i < getCount(); i++) {	            	
            	String tableName = tp.getDisplayName();
            	String searchText = colName + ":" + getData(i, colName);
            	TableData data = c.query(tableName, searchText);
            	collectionMap.put(i, data.getCount());
        	}
    	}
        
        //Returns the number of rows in the collection at the given row index.
        public int getCollectionSize(int rowNum) {
        	return collectionMap.get(rowNum);
        }
        
        //Returns whether the table is indexed.
        public boolean isIndexed() {
        	return (!primeColumns.isEmpty());
	    }

        //Returns the cell data at the given offset into the table. 
        public String getData(int rowNum, String colName) {
            if (colMap.containsKey(colName)) {
                if (rawTable == null) {
                    return userTable.getData(rowNum, colMap.get(colName));
                } else {
                    return rawTable.getData(rowNum, colMap.get(colName));
                }
            } else {
                return null;
            }
        }

    }
    
    protected class Control {
        
        protected Context context;
        private TableProperties[] allTps;
        private Map<String, TableProperties> tpMap;
        
        public Control(Context context) {
            this.context = context;
        }
        
        private void initTpInfo() {
            if (tpMap != null) {
                return;
            }
            tpMap = new HashMap<String, TableProperties>();
            allTps = TableProperties.getTablePropertiesForAll(
                    DbHelper.getDbHelper(context),
                    KeyValueStore.Type.ACTIVE);
            for (TableProperties tp : allTps) {
                tpMap.put(tp.getDisplayName(), tp);
            }
        }
        
        public boolean openTable(String tableName, String query) {
            initTpInfo();
            if (!tpMap.containsKey(tableName)) {
                return false;
            }
            Controller.launchTableActivity(context, tpMap.get(tableName),
                    query, false);
            return true;
        }
        
        public TableData query(String tableName, String searchText) {
            initTpInfo();
            if (!tpMap.containsKey(tableName)) {
                return null;
            }
            TableProperties tp = tpMap.get(tableName);
            Query query = new Query(allTps, tp);
            query.loadFromUserQuery(searchText);
            DbTable dbt = DbTable.getDbTable(DbHelper.getDbHelper(context),
                    tp.getTableId());
            ArrayList<String> columnOrder = tp.getColumnOrder();
            return new TableData(tp, dbt.getRaw(query, columnOrder.toArray(new String[columnOrder.size()])));
        }
    }
>>>>>>> 32731c69
}<|MERGE_RESOLUTION|>--- conflicted
+++ resolved
@@ -24,7 +24,6 @@
 
 
 public abstract class CustomView extends LinearLayout {
-<<<<<<< HEAD
 
 	protected static WebView webView;
 	private static ViewGroup lastParent;
@@ -103,27 +102,38 @@
 
 		private final Table rawTable;
 		private final UserTable userTable;
-		private TableProperties tp;
-		private Map<String, Integer> colMap;
-
+        private Map<String, Integer> colMap;			//Maps the column names with an index number
+        private Map<Integer, Integer> collectionMap;	//Maps each collection with the number of rows under it
+        private ArrayList<String> primeColumns;			//Holds the db names of indexed columns
+        protected Context context;
+        private TableProperties tp;
+    
 		public TableData(TableProperties tp, Table table) {
-			this.tp = tp;
 			rawTable = table;
 			userTable = null;
-			initColMap();
+            this.tp = tp;
+            initMaps(tp);
 		}
 
 		public TableData(TableProperties tp, UserTable table) {
-			this.tp = tp;
 			rawTable = null;
 			userTable = table;
-			initColMap();
-		}
-
-		private void initColMap() {
+            this.tp = tp;
+            initMaps(tp);
+            
+            //The collectionMap will be initialized if the table is indexed.
+            if(isIndexed()) {
+            	initCollectionMap(tp);
+            }
+		}
+
+        //Initializes the colMap and primeColumns that provide methods quick access to the current table's state.
+        private void initMaps(TableProperties tp) {
 			colMap = new HashMap<String, Integer>();
 
 			ColumnProperties[] cps = tp.getColumns();
+            primeColumns = tp.getPrimeColumns();
+            
 			for (int i = 0; i < cps.length; i++) {
 				colMap.put(cps[i].getDisplayName(), i);
 				String abbr = cps[i].getSmsLabel();
@@ -133,6 +143,7 @@
 			}
 		}
 
+        //Returns the number of rows in the table being viewed.
 		public int getCount() {
 			if (rawTable == null) {
 				return userTable.getHeight();
@@ -140,7 +151,6 @@
 				return rawTable.getHeight();
 			}
 		}
-
 		/*
 		 * @param: colName, column name in the userTable/rawTable
 		 * @return: returns a String in JSONArray format containing all
@@ -173,193 +183,6 @@
 			return new JSONObject(colInfo).toString();
 		}
 
-		public String getData(int rowNum, String colName) {
-			if (colMap.containsKey(colName)) {
-				if (rawTable == null) {
-					return userTable.getData(rowNum, colMap.get(colName));
-				} else {
-					return rawTable.getData(rowNum, colMap.get(colName));
-				}
-			} else {
-				return null;
-			}
-		}
-	}
-
-	protected class Control {
-
-		protected Context context;
-		private TableProperties[] allTps;
-		private Map<String, TableProperties> tpMap;
-
-		public Control(Context context) {
-			this.context = context;
-		}
-
-		private void initTpInfo() {
-			if (tpMap != null) {
-				return;
-			}
-			tpMap = new HashMap<String, TableProperties>();
-			allTps = TableProperties.getTablePropertiesForAll(
-					DbHelper.getDbHelper(context),
-					KeyValueStore.Type.ACTIVE);
-			for (TableProperties tp : allTps) {
-				tpMap.put(tp.getDisplayName(), tp);
-			}
-		}
-
-		public boolean openTable(String tableName, String query) {
-			initTpInfo();
-			if (!tpMap.containsKey(tableName)) {
-				return false;
-			}
-			Controller.launchTableActivity(context, tpMap.get(tableName),
-					query, false);
-			return true;
-		}
-
-		public TableData query(String tableName, String searchText) {
-			initTpInfo();
-			if (!tpMap.containsKey(tableName)) {
-				return null;
-			}
-			TableProperties tp = tpMap.get(tableName);
-			Query query = new Query(allTps, tp);
-			query.loadFromUserQuery(searchText);
-			DbTable dbt = DbTable.getDbTable(DbHelper.getDbHelper(context),
-					tp.getTableId());
-			ArrayList<String> columnOrder = tp.getColumnOrder();
-			return new TableData(tp, dbt.getRaw(query, columnOrder.toArray(new String[columnOrder.size()])));
-		}
-	}
-=======
-    
-    protected static WebView webView;
-    private static ViewGroup lastParent;
-    
-    protected CustomView(Context context) {
-        super(context);
-        initCommonWebView(context);
-    }
-    
-    public static void initCommonWebView(Context context) {
-        if (webView != null) {
-            return;
-        }
-        webView = new WebView(context);
-        webView.getSettings().setJavaScriptEnabled(true);
-        webView.setWebViewClient(new WebViewClient() {});
-    }
-    
-    protected void initView() {
-        if (lastParent != null) {
-            lastParent.removeView(webView);
-        }
-        LinearLayout.LayoutParams lp = new LinearLayout.LayoutParams(
-                LinearLayout.LayoutParams.FILL_PARENT,
-                LinearLayout.LayoutParams.FILL_PARENT);
-        addView(webView, lp);
-        lastParent = this;
-    }
-    
-    protected void load(String url) {
-        webView.clearView();
-        webView.loadUrl(url);
-    }
-    
-    protected void loadData(String data, String mimeType, String encoding) {
-        webView.clearView();
-        webView.loadData(data, mimeType, encoding);
-    }
-    
-    /**
-     * "Unused" warnings are suppressed because the public methods of this
-     * class are meant to be called through the JavaScript interface.
-     */
-    protected class RowData {
-        
-        private final TableProperties tp;
-        private Map<String, String> data;
-        
-        RowData(TableProperties tp) {
-            this.tp = tp;
-        }
-        
-        RowData(TableProperties tp, Map<String, String> data) {
-            this.tp = tp;
-            this.data = data;
-        }
-        
-        void set(Map<String, String> data) {
-            this.data = data;
-        }
-        
-        public String get(String key) {
-            ColumnProperties cp = tp.getColumnByUserLabel(key);
-            if (cp == null) {
-                return null;
-            }
-            return data.get(cp.getColumnDbName());
-        }
-    }
-    
-    /**
-     * "Unused" warnings are suppressed because the public methods of this
-     * class are meant to be called through the JavaScript interface.
-     */
-    protected class TableData {
-        private final Table rawTable;
-        private final UserTable userTable;
-        private Map<String, Integer> colMap;			//Maps the column names with an index number
-        private Map<Integer, Integer> collectionMap;	//Maps each collection with the number of rows under it
-        private ArrayList<String> primeColumns;			//Holds the db names of indexed columns
-        protected Context context;
-        private TableProperties tp;
-    
-        public TableData(TableProperties tp, Table table) {
-            rawTable = table;
-            userTable = null;
-            this.tp = tp;
-            initMaps(tp);
-        }
-        
-        public TableData(TableProperties tp, UserTable table) {
-            rawTable = null;
-            userTable = table;
-            this.tp = tp;
-            initMaps(tp);
-            
-            //The collectionMap will be initialized if the table is indexed.
-            if(isIndexed()) {
-            	initCollectionMap(tp);
-            }
-        }
-        
-        //Initializes the colMap and primeColumns that provide methods quick access to the current table's state.
-        private void initMaps(TableProperties tp) {
-            colMap = new HashMap<String, Integer>();
-            ColumnProperties[] cps = tp.getColumns();
-            primeColumns = tp.getPrimeColumns();
-            
-            for (int i = 0; i < cps.length; i++) {
-                colMap.put(cps[i].getDisplayName(), i);
-                String abbr = cps[i].getSmsLabel();
-                if (abbr != null) {
-                    colMap.put(abbr, i);
-                }
-            }
-        }
-        
-        //Returns the number of rows in the table being viewed.
-        public int getCount() {
-            if (rawTable == null) {
-                return userTable.getHeight();
-            } else {
-                return rawTable.getHeight();
-            }
-        }
-        
         //Maps the number of rows to every collection of a table.
         private void initCollectionMap(TableProperties tp) {
         	Control c = new Control(context);
@@ -391,66 +214,66 @@
 	    }
 
         //Returns the cell data at the given offset into the table. 
-        public String getData(int rowNum, String colName) {
-            if (colMap.containsKey(colName)) {
-                if (rawTable == null) {
-                    return userTable.getData(rowNum, colMap.get(colName));
-                } else {
-                    return rawTable.getData(rowNum, colMap.get(colName));
-                }
-            } else {
-                return null;
-            }
-        }
-
-    }
-    
-    protected class Control {
-        
-        protected Context context;
-        private TableProperties[] allTps;
-        private Map<String, TableProperties> tpMap;
-        
-        public Control(Context context) {
-            this.context = context;
-        }
-        
-        private void initTpInfo() {
-            if (tpMap != null) {
-                return;
-            }
-            tpMap = new HashMap<String, TableProperties>();
-            allTps = TableProperties.getTablePropertiesForAll(
-                    DbHelper.getDbHelper(context),
-                    KeyValueStore.Type.ACTIVE);
-            for (TableProperties tp : allTps) {
-                tpMap.put(tp.getDisplayName(), tp);
-            }
-        }
-        
-        public boolean openTable(String tableName, String query) {
-            initTpInfo();
-            if (!tpMap.containsKey(tableName)) {
-                return false;
-            }
-            Controller.launchTableActivity(context, tpMap.get(tableName),
-                    query, false);
-            return true;
-        }
-        
-        public TableData query(String tableName, String searchText) {
-            initTpInfo();
-            if (!tpMap.containsKey(tableName)) {
-                return null;
-            }
-            TableProperties tp = tpMap.get(tableName);
-            Query query = new Query(allTps, tp);
-            query.loadFromUserQuery(searchText);
-            DbTable dbt = DbTable.getDbTable(DbHelper.getDbHelper(context),
-                    tp.getTableId());
-            ArrayList<String> columnOrder = tp.getColumnOrder();
-            return new TableData(tp, dbt.getRaw(query, columnOrder.toArray(new String[columnOrder.size()])));
-        }
-    }
->>>>>>> 32731c69
+
+		public String getData(int rowNum, String colName) {
+			if (colMap.containsKey(colName)) {
+				if (rawTable == null) {
+					return userTable.getData(rowNum, colMap.get(colName));
+				} else {
+					return rawTable.getData(rowNum, colMap.get(colName));
+				}
+			} else {
+				return null;
+			}
+		}
+
+	}
+
+	protected class Control {
+
+		protected Context context;
+		private TableProperties[] allTps;
+		private Map<String, TableProperties> tpMap;
+
+		public Control(Context context) {
+			this.context = context;
+		}
+
+		private void initTpInfo() {
+			if (tpMap != null) {
+				return;
+			}
+			tpMap = new HashMap<String, TableProperties>();
+			allTps = TableProperties.getTablePropertiesForAll(
+					DbHelper.getDbHelper(context),
+					KeyValueStore.Type.ACTIVE);
+			for (TableProperties tp : allTps) {
+				tpMap.put(tp.getDisplayName(), tp);
+			}
+		}
+
+		public boolean openTable(String tableName, String query) {
+			initTpInfo();
+			if (!tpMap.containsKey(tableName)) {
+				return false;
+			}
+			Controller.launchTableActivity(context, tpMap.get(tableName),
+					query, false);
+			return true;
+		}
+
+		public TableData query(String tableName, String searchText) {
+			initTpInfo();
+			if (!tpMap.containsKey(tableName)) {
+				return null;
+			}
+			TableProperties tp = tpMap.get(tableName);
+			Query query = new Query(allTps, tp);
+			query.loadFromUserQuery(searchText);
+			DbTable dbt = DbTable.getDbTable(DbHelper.getDbHelper(context),
+					tp.getTableId());
+			ArrayList<String> columnOrder = tp.getColumnOrder();
+			return new TableData(tp, dbt.getRaw(query, columnOrder.toArray(new String[columnOrder.size()])));
+		}
+	}
 }