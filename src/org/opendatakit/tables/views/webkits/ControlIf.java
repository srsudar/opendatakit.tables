--- conflicted
+++ resolved
@@ -1,435 +1,378 @@
-/*
- * Copyright (C) 2013 University of Washington
- *
- * Licensed under the Apache License, Version 2.0 (the "License"); you may not
- * use this file except in compliance with the License. You may obtain a copy of
- * the License at
- *
- * http://www.apache.org/licenses/LICENSE-2.0
- *
- * Unless required by applicable law or agreed to in writing, software
- * distributed under the License is distributed on an "AS IS" BASIS, WITHOUT
- * WARRANTIES OR CONDITIONS OF ANY KIND, either express or implied. See the
- * License for the specific language governing permissions and limitations under
- * the License.
- */
-package org.opendatakit.tables.views.webkits;
-
-import java.lang.ref.WeakReference;
-
-import org.json.JSONArray;
-import org.opendatakit.tables.views.webkits.CustomView.Control;
-import org.opendatakit.tables.views.webkits.CustomView.TableData;
-
-import android.provider.OpenableColumns;
-
-public class ControlIf {
-
-	private WeakReference<Control> weakControl;
-
-	ControlIf(Control control) {
-		weakControl = new WeakReference<Control>(control);
-	}
-
-<<<<<<< HEAD
-	/**
-	 * Open the table with the given name and searches with the given query. 
-	 * Opens to the current default view of the table.
-	 * @param tableName the display name of the table
-	 * @param query a query string, represented by a space-separated list of 
-	 * "displayName:cellContents". The easiest way to get the correct formatting
-	 * of this string would be to drag and drop contents into the searchbox
-	 * of the Spreadsheet view, letting Tables handle the formatting.
-	 * @return
-	 */
-=======
-	// @JavascriptInterface
->>>>>>> 876829c4
-	public boolean openTable(String tableName, String query) {
-		return weakControl.get().openTable(tableName, query);
-	}
-
-<<<<<<< HEAD
-	/**
-	 * Open the table with the given name using a sql query.
-	 * <p>
-	 * Performs a simple "SELECT * FROM" statement with the sqlWhereClause 
-	 * performing a query.
-	 * <p>
-	 * This is useful for doing more complicated joins than are possible with
-	 * a simple query string, but is possible using SQL. Note that in this case,
-	 * even though the SQL query is restricting the rows shown in the table, the
-	 * query will not appear in the search box.
-	 * @see #queryWithSql(String, String, String[])
-	 * @param tableName the displayName of the table to open
-	 * @param sqlWhereClause the where clause for the selection, beginning with
-	 * "WHERE". Must include "?" instead of actual values, which are instead 
-	 * passed in the sqlSelectionArgs parameter. The references to tables must
-	 * use the database table names, as can be retrieved with 
-	 * {@link #getDbNameForTable(String)}. The references to the columns
-	 * must be the element key, not the display name of the column. The
-	 * elementKey is fixed and unchanging for each column, and can be retrieved
-	 * using {@link getElementKeyForColumn}.
-	 * @param sqlSelectionArgs an array of selection arguments, one for each "?"
-	 * in sqlWhereClause
-	 * @return
-	 */
-=======
-	// @JavascriptInterface
->>>>>>> 876829c4
-	public boolean openTableWithSqlQuery(String tableName,
-			String sqlWhereClause, String[] sqlSelectionArgs) {
-		return weakControl.get().openTableWithSqlQuery(tableName,
-				sqlWhereClause, sqlSelectionArgs);
-	}
-
-<<<<<<< HEAD
-	/**
-	 * Open the table specified by tableName as a list view using the specified
-	 * filename as a list view. The filename is relative to the odk tables path.
-	 * @param tableName the display name of the table to open
-	 * @param searchText the search string with which to search the table.
-	 * @param filename the filename of the list view with which to open the 
-	 * table. Must be relative to the odk tables path and must not start with
-	 * a delimeter. I.e. "your/path/to/file.html" would be an acceptable 
-	 * parameter, where as "/your/path/to/file.html" would not.
-	 * @return
-	 */
-=======
-	// @JavascriptInterface
->>>>>>> 876829c4
-	public boolean openTableToListViewWithFile(String tableName,
-			String searchText, String filename) {
-		return weakControl.get().openTableToListViewWithFile(tableName,
-				searchText, filename);
-	}
-
-<<<<<<< HEAD
-	/**
-	 * Open the given table with the given list view, restricted by the given
-	 * SQL query.
-	 * @see #openTableToListViewWithFile(String, String, String)
-	 * @see #openTableWithSqlQuery(String, String, String[])
-	 * @see #queryWithSql(String, String, String[])
-	 * @param tableName
-	 * @param filename
-	 * @param sqlWhereClause
-	 * @param sqlSelectionArgs
-	 * @return
-	 */
-=======
-	// @JavascriptInterface
->>>>>>> 876829c4
-	public boolean openTableToListViewWithFileAndSqlQuery(String tableName,
-			String filename, String sqlWhereClause, String[] sqlSelectionArgs) {
-		return weakControl.get().openTableToListViewWithFileAndSqlQuery(
-				tableName, filename, sqlWhereClause, sqlSelectionArgs);
-	}
-
-<<<<<<< HEAD
-	/**
-	 * Open the given table to the map view, restricted with the given SQL 
-	 * query.
-	 * @see #openTableWithSqlQuery(String, String, String[])
-	 * @see #queryWithSql(String, String, String[])
-	 * @param tableName display name of the table to open.
-	 * @param sqlWhereClause
-	 * @param sqlSelectionArgs
-	 * @return
-	 */
-=======
-	// @JavascriptInterface
->>>>>>> 876829c4
-	public boolean openTableToMapViewWithSqlQuery(String tableName,
-			String sqlWhereClause, String[] sqlSelectionArgs) {
-		return weakControl.get().openTableToMapViewWithSqlQuery(tableName,
-				sqlWhereClause, sqlSelectionArgs);
-	}
-
-<<<<<<< HEAD
-	/**
-	 * Open the given table to the map view, restricted with the given query 
-	 * string. Uses the settings that have last been saved to map view.
-	 * @see #openTable(String, String)
-	 * @param tableName
-	 * @param searchText
-	 * @return
-	 */
-=======
-	// @JavascriptInterface
->>>>>>> 876829c4
-	public boolean openTableToMapView(String tableName, String searchText) {
-		return weakControl.get().openTableToMapView(tableName, searchText);
-	}
-
-<<<<<<< HEAD
-	/**
-	 * Open the table to spreadsheet view, restricting by the given query.
-	 * @see #openTable(String, String)
-	 * @param tableName
-	 * @param searchText
-	 * @return
-	 */
-=======
-	// @JavascriptInterface
->>>>>>> 876829c4
-	public boolean openTableToSpreadsheetView(String tableName,
-			String searchText) {
-		return weakControl.get().openTableToSpreadsheetView(tableName,
-				searchText);
-	}
-
-<<<<<<< HEAD
-	/**
-	 * Open the table to spreadsheet view, restricting by the given SQL query.
-	 * @see #openTable(String, String)
-	 * @see #openTableWithSqlQuery(String, String, String[])
-	 * @see #queryWithSql(String, String, String[])
-	 * @param tableName
-	 * @param sqlWhereClause
-	 * @param sqlSelectionArgs
-	 * @return
-	 */
-=======
-	// @JavascriptInterface
->>>>>>> 876829c4
-	public boolean openTableToSpreadsheetViewWithSqlQuery(String tableName,
-			String sqlWhereClause, String[] sqlSelectionArgs) {
-		return weakControl.get().openTableToSpreadsheetViewWithSqlQuery(
-				tableName, sqlWhereClause, sqlSelectionArgs);
-	}
-
-<<<<<<< HEAD
-	/**
-	 * Get the database name of the table with the given display name. This is 
-	 * necessary for sophisticated queries like those allowed with 
-	 * {@link #openTableWithSqlQuery(String, String, String[])}.
-	 * @param displayName display name of the table
-	 * @return the database name of the table
-	 */
-=======
-	// @JavascriptInterface
->>>>>>> 876829c4
-	public String getDbNameForTable(String displayName) {
-		return weakControl.get().getDbNameForTable(displayName);
-	}
-
-<<<<<<< HEAD
-	/**
-	 * Get the database name of the column, also known as the element key. This
-	 * is necessary for sophisticated queries like those allowed with
-	 * {@link #openTableWithSqlQuery(String, String, String[])}.
-	 * @param tableDisplayName display name of the table holding the column
-	 * @param columnDisplayName display name of the column
-	 * @return the element key (i.e. the database name) of the column with the
-	 * given display name in the given table.
-	 */
-=======
-	// @JavascriptInterface
->>>>>>> 876829c4
-	public String getElementKeyForColumn(String tableDisplayName,
-			String columnDisplayName) {
-		return weakControl.get().getElementKeyForColumn(tableDisplayName,
-				columnDisplayName);
-	}
-
-<<<<<<< HEAD
-	/**
-	 * Return a {@link TableDataIf} object for the given table name, queried
-	 * with the given searchText. 
-	 * @param tableName display name of the table
-	 * @param searchText a search string as defined in 
-	 * {@link #openTable(String, String)}
-	 * @return
-	 */
-=======
-	// @JavascriptInterface
->>>>>>> 876829c4
-	public TableDataIf query(String tableName, String searchText) {
-		TableData td = weakControl.get().query(tableName, searchText);
-		if (td != null) {
-			return td.getJavascriptInterfaceWithWeakReference();
-		} else {
-			return null;
-		}
-	}
-
-<<<<<<< HEAD
-	/**
-	 * Return a {@link TableDataIf} object for the given table name, queried
-	 * using SQL.
-	 * <p>
-	 * For example, if you wanted all the rows where the column foo equaled
-	 * bar, the where clause would be "WHERE foo = ? ", and the selection args
-	 * would be ["bar"]. 
-	 * <p>
-	 * This can be used to do powerful cross-table queries.
-	 * @param tableName display name of the table
-	 * @param whereClause an SQL where clause as specified in 
-	 * {@link #openTableWithSqlQuery(String, String, String[])}.
-	 * @param selectionArgs selection arguments for the whereClause as 
-	 * specified in {@link #openTableWithSqlQuery(String, String, String[])}.
-	 * @return
-	 */
-=======
-	// @JavascriptInterface
->>>>>>> 876829c4
-	public TableDataIf queryWithSql(String tableName, String whereClause,
-			String[] selectionArgs) {
-		TableData td = weakControl.get().queryWithSql(tableName, whereClause,
-				selectionArgs);
-		if (td != null) {
-			return td.getJavascriptInterfaceWithWeakReference();
-		} else {
-			return null;
-		}
-	}
-
-	/**
-	 * Releases the results returned from the query() and queryWithSql()
-	 * statements, above.
-	 *
-	 * @param tableName display name for the table
-	 */
-	// @JavascriptInterface
-	public void releaseQueryResources(String tableName) {
-		weakControl.get().releaseQueryResources(tableName);
-	}
-
-<<<<<<< HEAD
-	/**
-	 * Get the display names of all the tables in the database.
-	 * @return an {@link JSONArray} containing the display names
-	 */
-=======
-	// @JavascriptInterface
->>>>>>> 876829c4
-	public JSONArray getTableDisplayNames() {
-		return weakControl.get().getTableDisplayNames();
-	}
-
-<<<<<<< HEAD
-	/**
-	 * Launch an arbitrary HTML file specified by filename.
-	 * @see #openTableToListViewWithFile(String, String, String)
-	 * @param filename file name relative to the ODK Tables folder.
-	 */
-=======
-	// @JavascriptInterface
->>>>>>> 876829c4
-	public void launchHTML(String filename) {
-		weakControl.get().launchHTML(filename);
-	}
-
-	/**
-	 * Opens the detail view for the item at the given index.
-	 * <p>
-	 * Only makes sense when we are on a list view. 
-	 * @param index
-	 * @return
-	 */
-	// @JavascriptInterface
-	public boolean openItem(int index) {
-		return weakControl.get().openItem(index);
-	}
-
-<<<<<<< HEAD
-	/**
-	 * Open the detail view for the item at the given index with the given 
-	 * filename.
-	 * <p>
-	 * Only makes sense when we are in a list view.
-	 * @param index
-	 * @param filename
-	 * @return
-	 */
-=======
-	// @JavascriptInterface
->>>>>>> 876829c4
-	public boolean openDetailViewWithFile(int index, String filename) {
-		return weakControl.get().openDetailViewWithFile(index, filename);
-	}
-
-<<<<<<< HEAD
-	/**
-	 * Add a row using Collect and the default form. Uses the query string 
-	 * currently restricting the data of the table to prepopulate values in 
-	 * Collect. I.e. if you have searched for id:12, the id field of the Collect 
-	 * form (if it exists) will be prepopulated with the value 12.
-	 * @param tableName the display name of the table to receive the add.
-	 */
-=======
-	// @JavascriptInterface
->>>>>>> 876829c4
-	public void addRowWithCollect(String tableName) {
-		weakControl.get().addRowWithCollect(tableName);
-	}
-
-<<<<<<< HEAD
-	/**
-	 * Add a row using Collect and the form specified by the given parameters. 
-	 * Allows you to specify an arbitrary form depending on the work flow.
-	 * <p>
-	 * The form must have been added to Collect and visible in the "Fill Blank
-	 * Forms" screen. 
-	 * <p>
-	 * Values are prepopulated as described in 
-	 * {@link #addRowWithCollect(String)}.
-	 * @param tableName the display name of the table to receive the add
-	 * @param formId 
-	 * @param formVersion may be null
-	 * @param formRootElement
-	 */
-=======
-	// @JavascriptInterface
->>>>>>> 876829c4
-	public void addRowWithCollectAndSpecificForm(String tableName,
-			String formId, String formVersion, String formRootElement) {
-		weakControl.get().addRowWithCollectAndSpecificForm(tableName, formId,
-				formVersion, formRootElement);
-	}
-
-<<<<<<< HEAD
-	/**
-	 * Add a row using Collect and the default form. Similar to 
-	 * {@link #addRowWithCollect(String)}, except that rather than using the
-	 * query string to prepopulate values, a json map can be used. 
-	 * @param tableName
-	 * @param jsonMap a JSON map of element key to value, as retrieved by
-	 * {@link #getElementKeyForColumn(String, String)}. The map can then be
-	 * converted to a String using JSON.stringify() and passed to this method.
-	 */
-=======
-	// @JavascriptInterface
->>>>>>> 876829c4
-	public void addRowWithCollectAndPrepopulatedValues(String tableName,
-			String jsonMap) {
-		weakControl.get().addRowWithCollectAndPrepopulatedValues(tableName,
-				jsonMap);
-	}
-
-<<<<<<< HEAD
-	/**
-	 * Add a row using Collect, a specific form, and a map of prepopulated 
-	 * values.
-	 * @see #addRowWithCollectAndSpecificForm(String, String, String, String)
-	 * @see #addRowWithCollectAndPrepopulatedValues(String, String)
-	 * @param tableName
-	 * @param formId
-	 * @param formVersion
-	 * @param formRootElement
-	 * @param jsonMap
-	 */
-=======
-	// @JavascriptInterface
->>>>>>> 876829c4
-	public void addRowWithCollectAndSpecificFormAndPrepopulatedValues(
-			String tableName, String formId, String formVersion,
-			String formRootElement, String jsonMap) {
-		weakControl.get()
-				.addRowWithCollectAndSpecificFormAndPrepopulatedValues(
-						tableName, formId, formVersion, formRootElement,
-						jsonMap);
-	}
-
+/*
+ * Copyright (C) 2013 University of Washington
+ *
+ * Licensed under the Apache License, Version 2.0 (the "License"); you may not
+ * use this file except in compliance with the License. You may obtain a copy of
+ * the License at
+ *
+ * http://www.apache.org/licenses/LICENSE-2.0
+ *
+ * Unless required by applicable law or agreed to in writing, software
+ * distributed under the License is distributed on an "AS IS" BASIS, WITHOUT
+ * WARRANTIES OR CONDITIONS OF ANY KIND, either express or implied. See the
+ * License for the specific language governing permissions and limitations under
+ * the License.
+ */
+package org.opendatakit.tables.views.webkits;
+
+import java.lang.ref.WeakReference;
+
+import org.json.JSONArray;
+import org.opendatakit.tables.views.webkits.CustomView.Control;
+import org.opendatakit.tables.views.webkits.CustomView.TableData;
+
+import android.provider.OpenableColumns;
+
+public class ControlIf {
+
+	private WeakReference<Control> weakControl;
+
+	ControlIf(Control control) {
+		weakControl = new WeakReference<Control>(control);
+	}
+
+	/**
+	 * Open the table with the given name and searches with the given query. 
+	 * Opens to the current default view of the table.
+	 * @param tableName the display name of the table
+	 * @param query a query string, represented by a space-separated list of 
+	 * "displayName:cellContents". The easiest way to get the correct formatting
+	 * of this string would be to drag and drop contents into the searchbox
+	 * of the Spreadsheet view, letting Tables handle the formatting.
+	 * @return
+	 */
+	// @JavascriptInterface
+	public boolean openTable(String tableName, String query) {
+		return weakControl.get().openTable(tableName, query);
+	}
+
+	/**
+	 * Open the table with the given name using a sql query.
+	 * <p>
+	 * Performs a simple "SELECT * FROM" statement with the sqlWhereClause 
+	 * performing a query.
+	 * <p>
+	 * This is useful for doing more complicated joins than are possible with
+	 * a simple query string, but is possible using SQL. Note that in this case,
+	 * even though the SQL query is restricting the rows shown in the table, the
+	 * query will not appear in the search box.
+	 * @see #queryWithSql(String, String, String[])
+	 * @param tableName the displayName of the table to open
+	 * @param sqlWhereClause the where clause for the selection, beginning with
+	 * "WHERE". Must include "?" instead of actual values, which are instead 
+	 * passed in the sqlSelectionArgs parameter. The references to tables must
+	 * use the database table names, as can be retrieved with 
+	 * {@link #getDbNameForTable(String)}. The references to the columns
+	 * must be the element key, not the display name of the column. The
+	 * elementKey is fixed and unchanging for each column, and can be retrieved
+	 * using {@link getElementKeyForColumn}.
+	 * @param sqlSelectionArgs an array of selection arguments, one for each "?"
+	 * in sqlWhereClause
+	 * @return
+	 */
+	// @JavascriptInterface
+	public boolean openTableWithSqlQuery(String tableName,
+			String sqlWhereClause, String[] sqlSelectionArgs) {
+		return weakControl.get().openTableWithSqlQuery(tableName,
+				sqlWhereClause, sqlSelectionArgs);
+	}
+
+	/**
+	 * Open the table specified by tableName as a list view using the specified
+	 * filename as a list view. The filename is relative to the odk tables path.
+	 * @param tableName the display name of the table to open
+	 * @param searchText the search string with which to search the table.
+	 * @param filename the filename of the list view with which to open the 
+	 * table. Must be relative to the odk tables path and must not start with
+	 * a delimeter. I.e. "your/path/to/file.html" would be an acceptable 
+	 * parameter, where as "/your/path/to/file.html" would not.
+	 * @return
+	 */
+	// @JavascriptInterface
+	public boolean openTableToListViewWithFile(String tableName,
+			String searchText, String filename) {
+		return weakControl.get().openTableToListViewWithFile(tableName,
+				searchText, filename);
+	}
+
+	/**
+	 * Open the given table with the given list view, restricted by the given
+	 * SQL query.
+	 * @see #openTableToListViewWithFile(String, String, String)
+	 * @see #openTableWithSqlQuery(String, String, String[])
+	 * @see #queryWithSql(String, String, String[])
+	 * @param tableName
+	 * @param filename
+	 * @param sqlWhereClause
+	 * @param sqlSelectionArgs
+	 * @return
+	 */
+	// @JavascriptInterface
+	public boolean openTableToListViewWithFileAndSqlQuery(String tableName,
+			String filename, String sqlWhereClause, String[] sqlSelectionArgs) {
+		return weakControl.get().openTableToListViewWithFileAndSqlQuery(
+				tableName, filename, sqlWhereClause, sqlSelectionArgs);
+	}
+
+	/**
+	 * Open the given table to the map view, restricted with the given SQL 
+	 * query.
+	 * @see #openTableWithSqlQuery(String, String, String[])
+	 * @see #queryWithSql(String, String, String[])
+	 * @param tableName display name of the table to open.
+	 * @param sqlWhereClause
+	 * @param sqlSelectionArgs
+	 * @return
+	 */
+	// @JavascriptInterface
+	public boolean openTableToMapViewWithSqlQuery(String tableName,
+			String sqlWhereClause, String[] sqlSelectionArgs) {
+		return weakControl.get().openTableToMapViewWithSqlQuery(tableName,
+				sqlWhereClause, sqlSelectionArgs);
+	}
+
+	/**
+	 * Open the given table to the map view, restricted with the given query 
+	 * string. Uses the settings that have last been saved to map view.
+	 * @see #openTable(String, String)
+	 * @param tableName
+	 * @param searchText
+	 * @return
+	 */
+	// @JavascriptInterface
+	public boolean openTableToMapView(String tableName, String searchText) {
+		return weakControl.get().openTableToMapView(tableName, searchText);
+	}
+
+	/**
+	 * Open the table to spreadsheet view, restricting by the given query.
+	 * @see #openTable(String, String)
+	 * @param tableName
+	 * @param searchText
+	 * @return
+	 */
+	// @JavascriptInterface
+	public boolean openTableToSpreadsheetView(String tableName,
+			String searchText) {
+		return weakControl.get().openTableToSpreadsheetView(tableName,
+				searchText);
+	}
+
+	/**
+	 * Open the table to spreadsheet view, restricting by the given SQL query.
+	 * @see #openTable(String, String)
+	 * @see #openTableWithSqlQuery(String, String, String[])
+	 * @see #queryWithSql(String, String, String[])
+	 * @param tableName
+	 * @param sqlWhereClause
+	 * @param sqlSelectionArgs
+	 * @return
+	 */
+	// @JavascriptInterface
+	public boolean openTableToSpreadsheetViewWithSqlQuery(String tableName,
+			String sqlWhereClause, String[] sqlSelectionArgs) {
+		return weakControl.get().openTableToSpreadsheetViewWithSqlQuery(
+				tableName, sqlWhereClause, sqlSelectionArgs);
+	}
+
+	/**
+	 * Get the database name of the table with the given display name. This is 
+	 * necessary for sophisticated queries like those allowed with 
+	 * {@link #openTableWithSqlQuery(String, String, String[])}.
+	 * @param displayName display name of the table
+	 * @return the database name of the table
+	 */
+	// @JavascriptInterface
+	public String getDbNameForTable(String displayName) {
+		return weakControl.get().getDbNameForTable(displayName);
+	}
+
+	/**
+	 * Get the database name of the column, also known as the element key. This
+	 * is necessary for sophisticated queries like those allowed with
+	 * {@link #openTableWithSqlQuery(String, String, String[])}.
+	 * @param tableDisplayName display name of the table holding the column
+	 * @param columnDisplayName display name of the column
+	 * @return the element key (i.e. the database name) of the column with the
+	 * given display name in the given table.
+	 */
+	// @JavascriptInterface
+	public String getElementKeyForColumn(String tableDisplayName,
+			String columnDisplayName) {
+		return weakControl.get().getElementKeyForColumn(tableDisplayName,
+				columnDisplayName);
+	}
+
+	/**
+	 * Return a {@link TableDataIf} object for the given table name, queried
+	 * with the given searchText. 
+	 * @param tableName display name of the table
+	 * @param searchText a search string as defined in 
+	 * {@link #openTable(String, String)}
+	 * @return
+	 */
+	// @JavascriptInterface
+	public TableDataIf query(String tableName, String searchText) {
+		TableData td = weakControl.get().query(tableName, searchText);
+		if (td != null) {
+			return td.getJavascriptInterfaceWithWeakReference();
+		} else {
+			return null;
+		}
+	}
+
+	/**
+	 * Return a {@link TableDataIf} object for the given table name, queried
+	 * using SQL.
+	 * <p>
+	 * For example, if you wanted all the rows where the column foo equaled
+	 * bar, the where clause would be "WHERE foo = ? ", and the selection args
+	 * would be ["bar"]. 
+	 * <p>
+	 * This can be used to do powerful cross-table queries.
+	 * @param tableName display name of the table
+	 * @param whereClause an SQL where clause as specified in 
+	 * {@link #openTableWithSqlQuery(String, String, String[])}.
+	 * @param selectionArgs selection arguments for the whereClause as 
+	 * specified in {@link #openTableWithSqlQuery(String, String, String[])}.
+	 * @return
+	 */
+	// @JavascriptInterface
+	public TableDataIf queryWithSql(String tableName, String whereClause,
+			String[] selectionArgs) {
+		TableData td = weakControl.get().queryWithSql(tableName, whereClause,
+				selectionArgs);
+		if (td != null) {
+			return td.getJavascriptInterfaceWithWeakReference();
+		} else {
+			return null;
+		}
+	}
+
+	/**
+	 * Releases the results returned from the query() and queryWithSql()
+	 * statements, above.
+	 *
+	 * @param tableName display name for the table
+	 */
+	// @JavascriptInterface
+	public void releaseQueryResources(String tableName) {
+		weakControl.get().releaseQueryResources(tableName);
+	}
+
+	/**
+	 * Get the display names of all the tables in the database.
+	 * @return an {@link JSONArray} containing the display names
+	 */
+	// @JavascriptInterface
+	public JSONArray getTableDisplayNames() {
+		return weakControl.get().getTableDisplayNames();
+	}
+
+	/**
+	 * Launch an arbitrary HTML file specified by filename.
+	 * @see #openTableToListViewWithFile(String, String, String)
+	 * @param filename file name relative to the ODK Tables folder.
+	 */
+	// @JavascriptInterface
+	public void launchHTML(String filename) {
+		weakControl.get().launchHTML(filename);
+	}
+
+	/**
+	 * Opens the detail view for the item at the given index.
+	 * <p>
+	 * Only makes sense when we are on a list view. 
+	 * @param index
+	 * @return
+	 */
+	// @JavascriptInterface
+	public boolean openItem(int index) {
+		return weakControl.get().openItem(index);
+	}
+
+	/**
+	 * Open the detail view for the item at the given index with the given 
+	 * filename.
+	 * <p>
+	 * Only makes sense when we are in a list view.
+	 * @param index
+	 * @param filename
+	 * @return
+	 */
+	// @JavascriptInterface
+	public boolean openDetailViewWithFile(int index, String filename) {
+		return weakControl.get().openDetailViewWithFile(index, filename);
+	}
+
+	/**
+	 * Add a row using Collect and the default form. Uses the query string 
+	 * currently restricting the data of the table to prepopulate values in 
+	 * Collect. I.e. if you have searched for id:12, the id field of the Collect 
+	 * form (if it exists) will be prepopulated with the value 12.
+	 * @param tableName the display name of the table to receive the add.
+	 */
+	// @JavascriptInterface
+	public void addRowWithCollect(String tableName) {
+		weakControl.get().addRowWithCollect(tableName);
+	}
+
+	/**
+	 * Add a row using Collect and the form specified by the given parameters. 
+	 * Allows you to specify an arbitrary form depending on the work flow.
+	 * <p>
+	 * The form must have been added to Collect and visible in the "Fill Blank
+	 * Forms" screen. 
+	 * <p>
+	 * Values are prepopulated as described in 
+	 * {@link #addRowWithCollect(String)}.
+	 * @param tableName the display name of the table to receive the add
+	 * @param formId 
+	 * @param formVersion may be null
+	 * @param formRootElement
+	 */
+	// @JavascriptInterface
+	public void addRowWithCollectAndSpecificForm(String tableName,
+			String formId, String formVersion, String formRootElement) {
+		weakControl.get().addRowWithCollectAndSpecificForm(tableName, formId,
+				formVersion, formRootElement);
+	}
+
+	/**
+	 * Add a row using Collect and the default form. Similar to 
+	 * {@link #addRowWithCollect(String)}, except that rather than using the
+	 * query string to prepopulate values, a json map can be used. 
+	 * @param tableName
+	 * @param jsonMap a JSON map of element key to value, as retrieved by
+	 * {@link #getElementKeyForColumn(String, String)}. The map can then be
+	 * converted to a String using JSON.stringify() and passed to this method.
+	 */
+	// @JavascriptInterface
+	public void addRowWithCollectAndPrepopulatedValues(String tableName,
+			String jsonMap) {
+		weakControl.get().addRowWithCollectAndPrepopulatedValues(tableName,
+				jsonMap);
+	}
+
+	/**
+	 * Add a row using Collect, a specific form, and a map of prepopulated 
+	 * values.
+	 * @see #addRowWithCollectAndSpecificForm(String, String, String, String)
+	 * @see #addRowWithCollectAndPrepopulatedValues(String, String)
+	 * @param tableName
+	 * @param formId
+	 * @param formVersion
+	 * @param formRootElement
+	 * @param jsonMap
+	 */
+	// @JavascriptInterface
+	public void addRowWithCollectAndSpecificFormAndPrepopulatedValues(
+			String tableName, String formId, String formVersion,
+			String formRootElement, String jsonMap) {
+		weakControl.get()
+				.addRowWithCollectAndSpecificFormAndPrepopulatedValues(
+						tableName, formId, formVersion, formRootElement,
+						jsonMap);
+	}
+
 }