/*
 * Copyright (C) 2012 University of Washington
 *
 * Licensed under the Apache License, Version 2.0 (the "License"); you may not
 * use this file except in compliance with the License. You may obtain a copy of
 * the License at
 *
 * http://www.apache.org/licenses/LICENSE-2.0
 *
 * Unless required by applicable law or agreed to in writing, software
 * distributed under the License is distributed on an "AS IS" BASIS, WITHOUT
 * WARRANTIES OR CONDITIONS OF ANY KIND, either express or implied. See the
 * License for the specific language governing permissions and limitations under
 * the License.
 */
package org.opendatakit.tables.views.webkits;

import java.io.File;
import java.util.HashMap;
import java.util.List;
import java.util.Map;

import org.opendatakit.common.android.provider.FileProvider;
import org.opendatakit.tables.activities.Controller;
import org.opendatakit.tables.data.ColumnProperties;
import org.opendatakit.tables.data.TableProperties;
import org.opendatakit.tables.data.UserTable;
import org.opendatakit.tables.fragments.TableMapInnerFragment;

import android.app.Activity;
<<<<<<< HEAD
=======
import android.support.v4.app.Fragment;
>>>>>>> b34196a8
import android.webkit.WebViewClient;

public class CustomTableView extends CustomView {

  private static final String DEFAULT_HTML = "<html><body>"
      + "<p>No filename has been specified.</p>" + "</body></html>";

  private Activity mActivity;
  private Map<String, Integer> colIndexTable;
  private TableProperties tp;
  private UserTable table;
  private String filename;
  private Fragment mFragment;

  private CustomTableView(Activity activity, String filename) {
    super(activity);
    this.mActivity = activity;
    this.filename = filename;
    colIndexTable = new HashMap<String, Integer>();
  }

  public static CustomTableView get(Activity activity, TableProperties tp, UserTable table,
      String filename) {
    CustomTableView ctv = new CustomTableView(activity, filename);
    ctv.set(tp, table);
    return ctv;
  }

  private void set(TableProperties tp, UserTable table) {
    this.tp = tp;
    this.table = table;
    colIndexTable.clear();
    ColumnProperties[] cps = tp.getColumns();
    for (int i = 0; i < cps.length; i++) {
      colIndexTable.put(cps[i].getDisplayName(), i);
      String smsLabel = cps[i].getSmsLabel();
      if (smsLabel != null) {
        colIndexTable.put(smsLabel, i);
      }
    }
  }

  // //////////////////////////// TEST ///////////////////////////////

  public static CustomTableView get(Activity activity, TableProperties tp, UserTable table,
      String filename, int index) {
    CustomTableView ctv = new CustomTableView(activity, filename);
    // Create a new table with only the row specified at index.
    // Create all of the arrays necessary to create a UserTable.
    String[] rowIds = new String[1];
    String[] headers = new String[table.getWidth()];
    String[][] data = new String[1][table.getWidth()];
    String[] footers = new String[table.getWidth()];
    // Set all the data for the table.
    rowIds[0] = table.getRowId(index);
    for (int i = 0; i < table.getWidth(); i++) {
      headers[i] = table.getHeader(i);
      data[0][i] = table.getData(index, i);
      footers[i] = table.getFooter(i);
    }
    UserTable singleRowTable = new UserTable(rowIds, headers, data, footers);

    ctv.set(tp, singleRowTable);
    return ctv;
  }

  /**
   * Returns a custom view based on the list of indexes. The rows will be
   * ordered by the order of the list of indexes.
   * 
   * @param context
   *          The context that wants to display this custom view.
   * @param tp
   *          The table properties of the table being displayed.
   * @param table
   *          The full table that we want to display a portion of.
   * @param filename
   *          The filename of the view we want to create.
   * @param indexes
   *          The indexes, of what rows, and in what order, we want to show
   *          them.
   * @return The custom view that represents the indexes in the table.
   */
  public static CustomTableView get(Activity activity, TableProperties tp, UserTable table,
      String filename, List<Integer> indexes, Fragment fragment) {
    CustomTableView ctv = new CustomTableView(activity, filename);
    // Create all of the arrays necessary to create a UserTable.
    String[] rowIds = new String[indexes.size()];
    String[] headers = new String[table.getWidth()];
    String[][] data = new String[indexes.size()][table.getWidth()];
    String[] footers = new String[table.getWidth()];
    // Set all the data for the table.
    for (int i = 0; i < table.getWidth(); i++) {
      headers[i] = table.getHeader(i);
      for (int j = 0; j < indexes.size(); j++) {
        rowIds[j] = table.getRowId(indexes.get(j));
        data[j][i] = table.getData(indexes.get(j), i);
      }
      footers[i] = table.getFooter(i);
    }
<<<<<<< HEAD

    ////////////////////////////// TEST ///////////////////////////////

    public static CustomTableView get(Activity activity, TableProperties tp,
        UserTable table, String filename, int index) {
    	CustomTableView ctv = new CustomTableView(activity, filename);
    	// Create a new table with only the row specified at index.
    	// Create all of the arrays necessary to create a UserTable.
    	String[] rowIds = new String[1];
    	String[] headers = new String[table.getWidth()];
    	String[][] data = new String[1][table.getWidth()];
    	String[] footers = new String[table.getWidth()];
    	// Set all the data for the table.
    	rowIds[0] = table.getRowId(index);
    	for (int i = 0; i < table.getWidth(); i++) {
    		headers[i] = table.getHeader(i);
    		data[0][i] = table.getData(index, i);
    		footers[i] = table.getFooter(i);
    	}
    	UserTable singleRowTable = new UserTable(rowIds, headers, data, footers);

    	ctv.set(tp, singleRowTable);
    	return ctv;
=======
    UserTable multiRowTable = new UserTable(rowIds, headers, data, footers);

    ctv.set(tp, multiRowTable);
    ctv.mFragment = fragment;
    return ctv;
  }

  public void setOnFinishedLoaded(WebViewClient client) {
    webView.setWebViewClient(client);
  }

  // ////////////////////////// END TEST /////////////////////////////

  public void display() {
    // Load a basic screen as you're getting the other stuff ready to
    // clear the old data.
    webView.addJavascriptInterface(new TableControl(mActivity), "control");
    webView.addJavascriptInterface(new TableData(tp, table), "data");
    if (filename != null) {
      load(FileProvider.getAsUrl(getContext(), new File(filename)));
    } else {
      loadData(DEFAULT_HTML, "text/html", null);
>>>>>>> b34196a8
    }
    initView();
  }

  private class TableControl extends Control {

    public TableControl(Activity activity) {
      super(activity);
    }

    @SuppressWarnings("unused")
    public boolean openItem(int index) {
      Controller.launchDetailActivity(mActivity, tp, table, index);
      return true;
    }

    @SuppressWarnings("unused")
    public boolean selectItem(int index) {
      ((TableMapInnerFragment) mFragment).focusOnMarker(table.getRowId(index));
      return true;
    }
  }
}<|MERGE_RESOLUTION|>--- conflicted
+++ resolved
@@ -28,10 +28,7 @@
 import org.opendatakit.tables.fragments.TableMapInnerFragment;
 
 import android.app.Activity;
-<<<<<<< HEAD
-=======
 import android.support.v4.app.Fragment;
->>>>>>> b34196a8
 import android.webkit.WebViewClient;
 
 public class CustomTableView extends CustomView {
@@ -132,31 +129,6 @@
       }
       footers[i] = table.getFooter(i);
     }
-<<<<<<< HEAD
-
-    ////////////////////////////// TEST ///////////////////////////////
-
-    public static CustomTableView get(Activity activity, TableProperties tp,
-        UserTable table, String filename, int index) {
-    	CustomTableView ctv = new CustomTableView(activity, filename);
-    	// Create a new table with only the row specified at index.
-    	// Create all of the arrays necessary to create a UserTable.
-    	String[] rowIds = new String[1];
-    	String[] headers = new String[table.getWidth()];
-    	String[][] data = new String[1][table.getWidth()];
-    	String[] footers = new String[table.getWidth()];
-    	// Set all the data for the table.
-    	rowIds[0] = table.getRowId(index);
-    	for (int i = 0; i < table.getWidth(); i++) {
-    		headers[i] = table.getHeader(i);
-    		data[0][i] = table.getData(index, i);
-    		footers[i] = table.getFooter(i);
-    	}
-    	UserTable singleRowTable = new UserTable(rowIds, headers, data, footers);
-
-    	ctv.set(tp, singleRowTable);
-    	return ctv;
-=======
     UserTable multiRowTable = new UserTable(rowIds, headers, data, footers);
 
     ctv.set(tp, multiRowTable);
@@ -179,7 +151,6 @@
       load(FileProvider.getAsUrl(getContext(), new File(filename)));
     } else {
       loadData(DEFAULT_HTML, "text/html", null);
->>>>>>> b34196a8
     }
     initView();
   }
