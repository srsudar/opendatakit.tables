--- conflicted
+++ resolved
@@ -223,7 +223,6 @@
 	 * @param params
 	 * @param tp
 	 */
-<<<<<<< HEAD
 	private void prepopulateRowAndLaunchCollect(CollectFormParameters params,
 			TableProperties tp) {
 		String currentQueryString = tp.getKeyValueStoreHelper(
@@ -234,24 +233,9 @@
 				CustomView.this.getContainerActivity(), tp, params,
 				currentQueryString);
 
-		CustomView.this.getContainerActivity().startActivityForResult(
-				addRowIntent, Controller.RCODE_ODKCOLLECT_ADD_ROW);
-	}
-=======
-   private void prepopulateRowAndLaunchCollect(CollectFormParameters params,
-       TableProperties tp) {
-     String currentQueryString = tp.getKeyValueStoreHelper(
-         TableProperties.KVS_PARTITION).getString(
-             TableProperties.KEY_CURRENT_QUERY);
-
-     Intent addRowIntent = CollectUtil.getIntentForOdkCollectAddRowByQuery(
-    		 CustomView.this.getContainerActivity(), tp, params,
-    		 currentQueryString);
-
      CollectUtil.launchCollectToAddRow(getContainerActivity(), addRowIntent, 
          tp);
-   }
->>>>>>> 6cef3a99
+	}
 
 	/**
 	 * "Unused" warnings are suppressed because the public methods of this class
@@ -304,7 +288,6 @@
 		 * @param formRootElement
 		 */
 		public void editRowWithCollectAndSpecificForm(String formId,
-<<<<<<< HEAD
 				String formVersion, String formRootElement) {
 			Intent editRowIntent = CollectUtil.getIntentForOdkCollectEditRow(
 					CustomView.this.getContainerActivity(), tp, data, formId,
@@ -322,38 +305,6 @@
 		 * @param tableName
 		 */
 		public void addRowWithCollect(String tableName) {
-			CustomView.this.addRowWithCollect(tableName, tp);
-		}
-
-		/**
-		 * Add a row using Collect. This is the hook into the javascript. The
-		 * activity holding this view must have implemented the onActivityReturn
-		 * method appropriately to handle the result.
-		 * <p>
-		 * It allows you to specify a form other than that which may be the
-		 * default for the table. It differs in {@link #addRow(String)} in that
-		 * it lets you add the row using an arbitrary form.
-		 */
-		public void addRowWithCollectAndSpecificForm(String tableName,
-				String formId, String formVersion, String formRootElement) {
-			CustomView.this.addRowWithCollectAndSpecificForm(tableName, formId,
-					formVersion, formRootElement, tp);
-		}
-=======
-		    String formVersion, String formRootElement) {
-	      Intent editRowIntent = CollectUtil.getIntentForOdkCollectEditRow(
-	          CustomView.this.getContainerActivity(), tp, data, formId, formVersion, formRootElement);
-	      // We have to launch it through this method so that the rowId is
-	      // persisted in the SharedPreferences.
-	      CollectUtil.launchCollectToEditRow(
-	          CustomView.this.getContainerActivity(), editRowIntent, mRowId);
-		}
-
-      /**
-       * Add a row using collect and the default form.
-       * @param tableName
-       */
-      public void addRowWithCollect(String tableName) {
         // The first thing we need to do is get the correct TableProperties.
         TableProperties tpToReceiveAdd = null;
         if (tableName == tp.getDisplayName()) {
@@ -368,19 +319,19 @@
           }
         }
         CustomView.this.addRowWithCollect(tableName, tpToReceiveAdd);
-      }
-
-      /**
-       * Add a row using Collect. This is the hook into the javascript. The
-       * activity holding this view must have implemented the onActivityReturn
-       * method appropriately to handle the result.
-       * <p>
-       * It allows you to specify a form other than that which may be the
-       * default for the table. It differs in {@link #addRow(String)} in that
-       * it lets you add the row using an arbitrary form.
-       */
-      public void addRowWithCollectAndSpecificForm(String tableName,
-          String formId, String formVersion, String formRootElement) {
+		}
+
+		/**
+		 * Add a row using Collect. This is the hook into the javascript. The
+		 * activity holding this view must have implemented the onActivityReturn
+		 * method appropriately to handle the result.
+		 * <p>
+		 * It allows you to specify a form other than that which may be the
+		 * default for the table. It differs in {@link #addRow(String)} in that
+		 * it lets you add the row using an arbitrary form.
+		 */
+		public void addRowWithCollectAndSpecificForm(String tableName,
+				String formId, String formVersion, String formRootElement) {
         // The first thing we need to do is get the correct TableProperties.
         TableProperties tpToReceiveAdd = null;
         if (tableName == tp.getDisplayName()) {
@@ -394,10 +345,9 @@
             return;
           }
         }
-        CustomView.this.addRowWithCollectAndSpecificForm(tableName, formId,
+			CustomView.this.addRowWithCollectAndSpecificForm(tableName, formId,
             formVersion, formRootElement, tpToReceiveAdd);
-      }
->>>>>>> 6cef3a99
+		}
 
 		/**
 		 * Takes the user label for the column and returns the value in that
@@ -649,7 +599,6 @@
 			}
 		}
 
-<<<<<<< HEAD
 		/**
 		 * Edit the row with collect. Uses the form specified in the table
 		 * properties or else the ODKTables-generated default form.
@@ -667,51 +616,38 @@
 					CustomView.this.getContainerActivity(), editRowIntent,
 					rowId);
 		}
-=======
-	    /**
-       * Edit the row with collect. Uses the form specified in the table
-       * properties or else the ODKTables-generated default form.
-       * @param rowNumber the number of the row to edit.
-       */
-      public void editRowWithCollect(int rowNumber) {
-        String rowId = this.mTable.getRowId(rowNumber);
-        Map<String, String> elementKeyToValue =
-            getElementKeyToValueMapForRow(rowNumber);
-        Intent editRowIntent = CollectUtil.getIntentForOdkCollectEditRow(
-            CustomView.this.getContainerActivity(), tp, elementKeyToValue,
-            null, null, null);
-        CollectUtil.launchCollectToEditRow(
-            CustomView.this.getContainerActivity(), editRowIntent, rowId);
-      }
-
-      /**
-       * Edit the row with collect.
-       * <p>
-       * Similar to {@link #editRowWithCollect()}, except that it allows you to
-       * edit the row with a specific form.
-       * @param rowNumber the number of the row to be edited
-       * @param tableName
-       * @param formId
-       * @param formVersion
-       * @param formRootElement
-       */
-      public void editRowWithCollectAndSpecificForm(int rowNumber,
-          String formId, String formVersion, String formRootElement) {
-        String rowId = this.mTable.getRowId(rowNumber);
-        Map<String, String> elementKeyToValue =
-            getElementKeyToValueMapForRow(rowNumber);
-        Intent editRowIntent = CollectUtil.getIntentForOdkCollectEditRow(
-            CustomView.this.getContainerActivity(), tp, elementKeyToValue,
-            formId, formVersion, formRootElement);
-        CollectUtil.launchCollectToEditRow(
-            CustomView.this.getContainerActivity(), editRowIntent, rowId);
-      }
-
-      /**
-       * Add a row using collect and the default form.
-       * @param tableName
-       */
-      public void addRowWithCollect(String tableName) {
+
+		/**
+		 * Edit the row with collect.
+		 * <p>
+		 * Similar to {@link #editRowWithCollect()}, except that it allows you
+		 * to edit the row with a specific form.
+		 *
+		 * @param rowNumber
+		 *            the number of the row to be edited
+		 * @param tableName
+		 * @param formId
+		 * @param formVersion
+		 * @param formRootElement
+		 */
+		public void editRowWithCollectAndSpecificForm(int rowNumber,
+				String formId, String formVersion, String formRootElement) {
+			String rowId = this.mTable.getRowId(rowNumber);
+			Map<String, String> elementKeyToValue = getElementKeyToValueMapForRow(rowNumber);
+			Intent editRowIntent = CollectUtil.getIntentForOdkCollectEditRow(
+					CustomView.this.getContainerActivity(), tp,
+					elementKeyToValue, formId, formVersion, formRootElement);
+			CollectUtil.launchCollectToEditRow(
+					CustomView.this.getContainerActivity(), editRowIntent,
+					rowId);
+		}
+
+		/**
+		 * Add a row using collect and the default form.
+		 *
+		 * @param tableName
+		 */
+		public void addRowWithCollect(String tableName) {
         // The first thing we need to do is get the correct TableProperties.
         TableProperties tpToReceiveAdd = null;
         if (tableName == tp.getDisplayName()) {
@@ -726,19 +662,19 @@
           }
         }
         CustomView.this.addRowWithCollect(tableName, tpToReceiveAdd);
-      }
-
-      /**
-       * Add a row using Collect. This is the hook into the javascript. The
-       * activity holding this view must have implemented the onActivityReturn
-       * method appropriately to handle the result.
-       * <p>
-       * It allows you to specify a form other than that which may be the
-       * default for the table. It differs in {@link #addRow(String)} in that
-       * it lets you add the row using an arbitrary form.
-       */
-      public void addRowWithCollectAndSpecificForm(String tableName,
-          String formId, String formVersion, String formRootElement) {
+		}
+
+		/**
+		 * Add a row using Collect. This is the hook into the javascript. The
+		 * activity holding this view must have implemented the onActivityReturn
+		 * method appropriately to handle the result.
+		 * <p>
+		 * It allows you to specify a form other than that which may be the
+		 * default for the table. It differs in {@link #addRow(String)} in that
+		 * it lets you add the row using an arbitrary form.
+		 */
+		public void addRowWithCollectAndSpecificForm(String tableName,
+				String formId, String formVersion, String formRootElement) {
         // The first thing we need to do is get the correct TableProperties.
         TableProperties tpToReceiveAdd = null;
         if (tableName == tp.getDisplayName()) {
@@ -752,58 +688,8 @@
             return;
           }
         }
-        CustomView.this.addRowWithCollectAndSpecificForm(tableName, formId,
+			CustomView.this.addRowWithCollectAndSpecificForm(tableName, formId,
             formVersion, formRootElement, tpToReceiveAdd);
-      }
->>>>>>> 6cef3a99
-
-		/**
-		 * Edit the row with collect.
-		 * <p>
-		 * Similar to {@link #editRowWithCollect()}, except that it allows you
-		 * to edit the row with a specific form.
-		 *
-		 * @param rowNumber
-		 *            the number of the row to be edited
-		 * @param tableName
-		 * @param formId
-		 * @param formVersion
-		 * @param formRootElement
-		 */
-		public void editRowWithCollectAndSpecificForm(int rowNumber,
-				String formId, String formVersion, String formRootElement) {
-			String rowId = this.mTable.getRowId(rowNumber);
-			Map<String, String> elementKeyToValue = getElementKeyToValueMapForRow(rowNumber);
-			Intent editRowIntent = CollectUtil.getIntentForOdkCollectEditRow(
-					CustomView.this.getContainerActivity(), tp,
-					elementKeyToValue, formId, formVersion, formRootElement);
-			CollectUtil.launchCollectToEditRow(
-					CustomView.this.getContainerActivity(), editRowIntent,
-					rowId);
-		}
-
-		/**
-		 * Add a row using collect and the default form.
-		 *
-		 * @param tableName
-		 */
-		public void addRowWithCollect(String tableName) {
-			CustomView.this.addRowWithCollect(tableName, tp);
-		}
-
-		/**
-		 * Add a row using Collect. This is the hook into the javascript. The
-		 * activity holding this view must have implemented the onActivityReturn
-		 * method appropriately to handle the result.
-		 * <p>
-		 * It allows you to specify a form other than that which may be the
-		 * default for the table. It differs in {@link #addRow(String)} in that
-		 * it lets you add the row using an arbitrary form.
-		 */
-		public void addRowWithCollectAndSpecificForm(String tableName,
-				String formId, String formVersion, String formRootElement) {
-			CustomView.this.addRowWithCollectAndSpecificForm(tableName, formId,
-					formVersion, formRootElement, tp);
 		}
 
 		/**
