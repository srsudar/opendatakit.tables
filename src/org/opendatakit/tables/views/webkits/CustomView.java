/*
 * Copyright (C) 2012 University of Washington
 *
 * Licensed under the Apache License, Version 2.0 (the "License"); you may not
 * use this file except in compliance with the License. You may obtain a copy of
 * the License at
 *
 * http://www.apache.org/licenses/LICENSE-2.0
 *
 * Unless required by applicable law or agreed to in writing, software
 * distributed under the License is distributed on an "AS IS" BASIS, WITHOUT
 * WARRANTIES OR CONDITIONS OF ANY KIND, either express or implied. See the
 * License for the specific language governing permissions and limitations under
 * the License.
 */
package org.opendatakit.tables.views.webkits;

import java.io.File;
import java.util.ArrayList;
import java.util.Arrays;
import java.util.Collection;
import java.util.Collections;
import java.util.HashMap;
import java.util.List;
import java.util.Map;
import java.util.Map.Entry;

import org.json.JSONArray;
import org.json.JSONObject;
import org.opendatakit.common.android.utilities.ODKFileUtils;
import org.opendatakit.tables.R;
import org.opendatakit.tables.activities.Controller;
import org.opendatakit.tables.activities.CustomHomeScreenActivity;
import org.opendatakit.tables.activities.TableManager;
import org.opendatakit.tables.data.ColorRuleGroup;
import org.opendatakit.tables.data.ColorRuleGroup.ColorGuide;
import org.opendatakit.tables.data.ColumnProperties;
import org.opendatakit.tables.data.DbHelper;
import org.opendatakit.tables.data.DbTable;
import org.opendatakit.tables.data.KeyValueStore;
import org.opendatakit.tables.data.Query;
import org.opendatakit.tables.data.TableProperties;
import org.opendatakit.tables.data.TableType;
import org.opendatakit.tables.data.UserTable;
import org.opendatakit.tables.utils.CollectUtil;
import org.opendatakit.tables.utils.CollectUtil.CollectFormParameters;
import org.opendatakit.tables.utils.TableFileUtils;

import android.app.Activity;
import android.app.AlertDialog;
import android.content.Context;
import android.content.DialogInterface;
import android.content.Intent;
import android.util.Log;
import android.view.ViewGroup;
import android.view.WindowManager;
import android.webkit.ConsoleMessage;
import android.webkit.WebChromeClient;
import android.webkit.WebStorage.QuotaUpdater;
import android.webkit.WebView;
import android.webkit.WebViewClient;
import android.widget.EditText;
import android.widget.LinearLayout;
import android.widget.Toast;

public abstract class CustomView extends LinearLayout {

  protected static WebView webView;
  private static ViewGroup lastParent;
  private Activity mParentActivity;

  private Map<String, TableProperties> tpMap;
  private CustomViewCallbacks mCallbacks;

  protected CustomView(Activity parentActivity, CustomViewCallbacks callbacks) {
    super(parentActivity);
    initCommonWebView(parentActivity);
    this.mParentActivity = parentActivity;
    this.mCallbacks = callbacks;
  }

  public static void initCommonWebView(Context context) {
    if (webView != null) {
      // do this every time to try and clear the old data.
      // webView.clearView();
      // webView.loadData(CustomViewUtil.LOADING_HTML_MESSAGE,
      // "text/html",
      // null);
      return;
    }
    webView = new WebView(context);
    webView.getSettings().setJavaScriptEnabled(true);
    webView.setWebViewClient(new WebViewClient() {

      @Override
      public void onReceivedError(WebView view, int errorCode, String description, String failingUrl) {
        super.onReceivedError(view, errorCode, description, failingUrl);
        Log.e("CustomView", "onReceivedError: " + description + " at " + failingUrl);
      }
    });

    webView.setWebChromeClient(new WebChromeClient() {

      @Override
      public boolean onConsoleMessage(ConsoleMessage consoleMessage) {
        Log.i("CustomView", "onConsoleMessage " + consoleMessage.messageLevel().name()
            + consoleMessage.message());

        return super.onConsoleMessage(consoleMessage);
      }

      @Override
      @Deprecated
      public void onConsoleMessage(String message, int lineNumber, String sourceID) {
        // TODO Auto-generated method stub
        super.onConsoleMessage(message, lineNumber, sourceID);
        Log.i("CustomView", "onConsoleMessage " + message);
      }

      @Override
      public void onReachedMaxAppCacheSize(long requiredStorage, long quota,
          QuotaUpdater quotaUpdater) {
        // TODO Auto-generated method stub
        super.onReachedMaxAppCacheSize(requiredStorage, quota, quotaUpdater);
        Log.i("CustomView", "onReachedMaxAppCacheSize " + Long.toString(quota));
      }
    });
  }

  private void initTpInfo() {
    if (tpMap != null) {
      return;
    }
    tpMap = new HashMap<String, TableProperties>();
    TableProperties[] allTps = TableProperties.getTablePropertiesForAll(DbHelper.getDbHelper(mParentActivity),
        KeyValueStore.Type.ACTIVE);
    for (TableProperties tp : allTps) {
      tpMap.put(tp.getDisplayName(), tp);
    }
  }

  private List<String> getTableDisplayNames() {
    initTpInfo();
    List<String> allNames = Arrays.asList(tpMap.keySet().toArray(new String[0]));
    Collections.sort(allNames, String.CASE_INSENSITIVE_ORDER);
    return allNames;
  }

  private TableProperties getTablePropertiesByDisplayName(TableProperties tp, String tableName) {
    if (tp == null || !tableName.equals(tp.getDisplayName())) {
      initTpInfo();
      tp = tpMap.get(tableName);
    }
    return tp;
  }

  protected void initView() {
    if (lastParent != null) {
      lastParent.removeView(webView);
    }
    LinearLayout.LayoutParams lp = new LinearLayout.LayoutParams(
        LinearLayout.LayoutParams.MATCH_PARENT, LinearLayout.LayoutParams.MATCH_PARENT);
    addView(webView, lp);
    lastParent = this;
  }

  protected void load(String url) {
    webView.clearView();
    webView.loadUrl(url);
  }

  protected void loadData(String data, String mimeType, String encoding) {
    webView.clearView();
    webView.loadData(data, mimeType, encoding);
  }

  /**
   * Get the activity that contains the view.
   *
   * @return
   */
  protected Activity getContainerActivity() {
    return this.mParentActivity;
  }

  /**
   * Add a row using collect and the default form.
   *
   * @param tableName
   * @param tp
   */
  private void addRowWithCollect(String tableName, TableProperties tp) {
    CollectFormParameters formParameters = CollectFormParameters.constructCollectFormParameters(tp);
    prepopulateRowAndLaunchCollect(formParameters, tp);
  }

  /**
   * Add a row using Collect. This is the hook into the javascript. The activity
   * holding this view must have implemented the onActivityReturn method
   * appropriately to handle the result.
   * <p>
   * It allows you to specify a form other than that which may be the default
   * for the table. It differs in {@link #addRow(String)} in that it lets you
   * add the row using an arbitrary form.
   */
  private void addRowWithCollectAndSpecificForm(String tableName, String formId,
      String formVersion, String formRootElement, TableProperties tp) {
    // TODO: should these add methods be moved to the TableData and RowData
    // objects?
    CollectFormParameters formParameters = CollectFormParameters.constructCollectFormParameters(tp);
    if (formId != null && !formId.equals("")) {
      formParameters.setFormId(formId);
    }
    if (formVersion != null && !formVersion.equals("")) {
      formParameters.setFormVersion(formVersion);
    }
    if (formRootElement != null && !formRootElement.equals("")) {
      formParameters.setRootElement(formRootElement);
    }
    prepopulateRowAndLaunchCollect(formParameters, tp);
  }

  /**
   * This is called by the internal data classes. It prepopulates the form as it
   * needs based on the query and launches the form.
   *
   * @param params
   * @param tp
   */
  private void prepopulateRowAndLaunchCollect(CollectFormParameters params, TableProperties tp) {
    String currentQueryString = mCallbacks.getSearchString();

    Intent addRowIntent = CollectUtil.getIntentForOdkCollectAddRowByQuery(
        CustomView.this.getContainerActivity(), tp, params, currentQueryString);

    CollectUtil.launchCollectToAddRow(getContainerActivity(), addRowIntent, tp);
  }

  /**
   * "Unused" warnings are suppressed because the public methods of this class
   * are meant to be called through the JavaScript interface.
   */
  protected class RowData {

    public final String TAG = RowData.class.getSimpleName();

    private final TableProperties tp;
    private Map<String, String> data;
    private String mRowId;
    private String mInstanceName;

    RowData(TableProperties tp) {
      this.tp = tp;
    }

    void set(String rowId, String mInstanceName, Map<String, String> data) {
      this.data = data;
      this.mRowId = rowId;
      this.mInstanceName = mInstanceName;
    }

    /**
     * Edit the row with collect. Uses the form specified in the table
     * properties or else the ODKTables-generated default form.
     */
    public void editRowWithCollect() {
      Intent editRowIntent = CollectUtil
          .getIntentForOdkCollectEditRow(CustomView.this.getContainerActivity(), tp, data, null,
              null, null, mRowId, mInstanceName);
      CollectUtil.launchCollectToEditRow(CustomView.this.getContainerActivity(), editRowIntent,
          mRowId);
    }

    /**
     * Edit the row with collect.
     * <p>
     * Similar to {@link #editRowWithCollect()}, except that it allows you to
     * edit the row with a specific form.
     *
     * @param tableName
     * @param formId
     * @param formVersion
     * @param formRootElement
     */
    public void editRowWithCollectAndSpecificForm(String formId, String formVersion,
        String formRootElement) {
      Intent editRowIntent = CollectUtil.getIntentForOdkCollectEditRow(
          CustomView.this.getContainerActivity(), tp, data, formId, formVersion, formRootElement,
          mRowId, mInstanceName);
      // We have to launch it through this method so that the rowId is
      // persisted in the SharedPreferences.
      CollectUtil.launchCollectToEditRow(CustomView.this.getContainerActivity(), editRowIntent,
          mRowId);
    }

    /**
     * Add a row using collect and the default form.
     *
     * @param tableName
     */
    public void addRowWithCollect(String tableName) {
      // The first thing we need to do is get the correct TableProperties.
      TableProperties tpToReceiveAdd = getTablePropertiesByDisplayName(tp, tableName);
      if (tpToReceiveAdd == null) {
        Log.e(TAG, "table [" + tableName + "] cannot have a row added"
            + " because it could not be found");
        return;
      }
      CustomView.this.addRowWithCollect(tableName, tpToReceiveAdd);
    }

    /**
     * Add a row using Collect. This is the hook into the javascript. The
     * activity holding this view must have implemented the onActivityReturn
     * method appropriately to handle the result.
     * <p>
     * It allows you to specify a form other than that which may be the default
     * for the table. It differs in {@link #addRow(String)} in that it lets you
     * add the row using an arbitrary form.
     */
    public void addRowWithCollectAndSpecificForm(String tableName, String formId,
        String formVersion, String formRootElement) {
      // The first thing we need to do is get the correct TableProperties.
      TableProperties tpToReceiveAdd = getTablePropertiesByDisplayName(tp, tableName);
      if (tpToReceiveAdd == null) {
        Log.e(TAG, "table [" + tableName + "] cannot have a row added"
            + " because it could not be found");
        return;
      }
      CustomView.this.addRowWithCollectAndSpecificForm(tableName, formId, formVersion,
          formRootElement, tpToReceiveAdd);
    }

    /**
     * Takes the user label for the column and returns the value in that column.
     * Any null values are replaced by the empty string.
     * <p>
     * Returns null if the column matching the passed in user label could not be
     * found.
     *
     * @param key
     * @return
     */
    public String get(String key) {
      ColumnProperties cp = tp.getColumnByUserLabel(key);
      if (cp == null) {
        return null;
      }
      String result = data.get(cp.getElementKey());
      if (result == null) {
        return "";
      } else {
        return result;
      }
    }

  }

  /**
   * "Unused" warnings are suppressed because the public methods of this class
   * are meant to be called through the JavaScript interface.
   */
  protected class TableData {

    private static final String TAG = "TableData";

    private final UserTable mTable; // contains TableProperties
    private Map<String, Integer> colMap; // Maps the column names with an
    // index number
    private Map<Integer, Integer> collectionMap; // Maps each collection
    // with the number of
    // rows under it
    private List<String> primeColumns; // Holds the db names of indexed
    // columns
    /**
     * A simple cache of color rules so they're not recreated unnecessarily each
     * time. Maps the column display name to {@link ColorRuleGroup} for that
     * column.
     */
    private Map<String, ColorRuleGroup> mColumnDisplayNameToColorRuleGroup;
    protected Context mContext;

    public TableData(Context context, UserTable table) {
      Log.d(TAG, "calling TableData constructor with Table");
      this.mContext = context;
      this.mTable = table;
      initMaps();
    }

    public boolean inCollectionMode() {
      if (!isIndexed()) {
        return false;
      }

      // Test 1: Check that every cell value under the indexed column are
      // equal (characteristic of a collection)
      String test = getData(0, primeColumns.get(0).substring(1));
      for (int i = 1; i < getCount(); i++) {
        if (!getData(i, primeColumns.get(0).substring(1)).equals(test)) {
          return false;
        }
      }

      // Test 2: The number of rows in the table equal the number of rows
      // in the (corresponding) collection
      return (getCount() == collectionMap.get(0));
    }

    public TableData(UserTable table) {
      Log.d(TAG, "calling TableData constructor with UserTable");
      this.mTable = table;
      initMaps();

      // The collectionMap will be initialized if the table is indexed.
      if (isIndexed()) {
        initCollectionMap();
      }
    }

    // Initializes the colMap and primeColumns that provide methods quick
    // access to the current table's state.
    private void initMaps() {
      TableProperties tp = mTable.getTableProperties();
      mColumnDisplayNameToColorRuleGroup = new HashMap<String, ColorRuleGroup>();
      primeColumns = tp.getPrimeColumns();
      Map<String, ColumnProperties> elementKeyToColumnProperties = tp.getColumns();
      colMap = new HashMap<String, Integer>();
      for (ColumnProperties cp : elementKeyToColumnProperties.values()) {
        String smsLabel = cp.getSmsLabel();
        Integer idx = mTable.getColumnIndexOfElementKey(cp.getElementKey());
        if (idx != null) {
          colMap.put(cp.getDisplayName(), idx);
          if (smsLabel != null) {
            // TODO: this doesn't look to ever be used, and ignores the
            // possibility of conflicting element keys and sms labels.
            colMap.put(smsLabel, idx);
          }
        }
      }
    }

    // Returns the number of rows in the table being viewed.
    public int getCount() {
      return this.mTable.getHeight();
    }

    /*
     * @param: colName, column name in the userTable/rawTable
     *
     * @return: returns a String in JSONArray format containing all the row data
     * for the given column name format: [row1, row2, row3, row4]
     */
    public String getColumnData(String colName) {
      ArrayList<String> arr = new ArrayList<String>();
      for (int i = 0; i < getCount(); i++) {
        if (colMap.containsKey(colName)) {
          arr.add(i, mTable.getData(i, colMap.get(colName)));
        } else {
          arr.add(i, "");
        }
      }
      return new JSONArray(arr).toString();
    }

    public String getColumns() {
      TableProperties tp = mTable.getTableProperties();
      Map<String, String> colInfo = new HashMap<String, String>();
      for (String column : colMap.keySet()) {
        ColumnProperties cp = tp.getColumnByDisplayName(column);
        String dbName = cp.getElementKey();
        String label = tp.getColumnByElementKey(dbName).getColumnType().label();
        colInfo.put(column, label);
      }
      return new JSONObject(colInfo).toString();
    }

    /**
     * Get the foreground color for the given value according to the color rules
     * for the column specified by colName. The default is -16777216.
     *
     * @param colName
     *          the display name of the column
     * @param value
     *          the string value of the datum
     * @return
     */
    public String getForegroundColor(String colName, String value) {
      TableProperties tp = mTable.getTableProperties();
      ColumnProperties cp = tp.getColumnByDisplayName(colName);
      String elementKey = cp.getElementKey();
      ColorRuleGroup colRul = this.mColumnDisplayNameToColorRuleGroup.get(colName);
      if (colRul == null) {
        // If it's not already there, cache it for future use.
        colRul = ColorRuleGroup.getColumnColorRuleGroup(tp, elementKey);
        this.mColumnDisplayNameToColorRuleGroup.put(colName, colRul);
      }
      // Rather than hand off the whole row data, we'll just dummy up the
      // info requested, as this will be easier for the html programmer
      // to use than to have to give in the whole row.
      Map<String, Integer> indexOfDataMap = new HashMap<String, Integer>();
      indexOfDataMap.put(elementKey, 0);
      String[] elementKeyForIndex = new String[] { elementKey };
      Map<String, Integer> indexOfMetadataMap = new HashMap<String, Integer>();
      indexOfMetadataMap.put(elementKey, 0);
      // We need to construct a dummy UserTable for the ColorRule to
      // interpret.
      String[] header = new String[] { colName };
      String[] rowId = new String[] { "dummyRowId" };
      String[][] data = new String[1][1];
      String[][] metadata = new String[1][1];
      data[0][0] = value;
      metadata[0][0] = "dummyMetadata";
      UserTable table = new UserTable(tp, rowId, header, data, elementKeyForIndex, indexOfDataMap,
          metadata, indexOfMetadataMap, null);
      ColorGuide guide = colRul.getColorGuide(table.getRowAtIndex(0));
      int foregroundColor;
      if (guide.didMatch()) {
        foregroundColor = guide.getForeground();
      } else {
        foregroundColor = -16777216; // this crazy value was found here
      }
      // I think this formatting needs to take place for javascript
      return String.format("#%06X", (0xFFFFFF & foregroundColor));
    }

    // Maps the number of rows to every collection of a table.
    private void initCollectionMap() {
      Control c = new Control(mContext);
      collectionMap = new HashMap<Integer, Integer>();
      String colName = primeColumns.get(0).substring(1); // Assumes that
      // the first col
      // is the main,
      // indexed col
      for (String col : colMap.keySet()) {
        if (col.equalsIgnoreCase(colName)) {
          colName = col;
        }
      }
      // Queries the original table for the rows in every collection and
      // stores the number of resulting rows for each.
      String tableName = mTable.getTableProperties().getDisplayName();
      for (int i = 0; i < getCount(); i++) {
        String searchText = colName + ":" + getData(i, colName);
        TableData data = c.query(tableName, searchText);
        collectionMap.put(i, data.getCount());
      }
    }

    // Returns the number of rows in the collection at the given row index.
    public int getCollectionSize(int rowNum) {
      return collectionMap.get(rowNum);
    }

    // Returns whether the table is indexed.
    public boolean isIndexed() {
      return (!primeColumns.isEmpty());
    }

    /**
     * Returns the value of the column with the given user-label at the given
     * row number. Null values are returned as the empty string.
     * <p>
     * Null is returned if the column could not be found.
     *
     * @param rowNum
     * @param colName
     * @return
     */
    public String getData(int rowNum, String colName) {
      if (colMap.containsKey(colName)) {
        String result = mTable.getData(rowNum, colMap.get(colName));
        if (result == null) {
          return "";
        } else {
          return result;
        }
      } else {
        return null;
      }
    }

    /**
     * Edit the row with collect. Uses the form specified in the table
     * properties or else the ODKTables-generated default form.
     *
     * @param rowNumber
     *          the number of the row to edit.
     */
    public void editRowWithCollect(int rowNumber) {
      TableProperties tp = mTable.getTableProperties();
      String rowId = this.mTable.getRowId(rowNumber);
      Map<String, String> elementKeyToValue = getElementKeyToValueMapForRow(rowNumber);
      Intent editRowIntent = CollectUtil.getIntentForOdkCollectEditRow(
          CustomView.this.getContainerActivity(), tp, elementKeyToValue, null, null, null, rowId,
          mTable.getInstanceName(rowNumber));
      CollectUtil.launchCollectToEditRow(CustomView.this.getContainerActivity(), editRowIntent,
          rowId);
    }

    /**
     * Edit the row with collect.
     * <p>
     * Similar to {@link #editRowWithCollect()}, except that it allows you to
     * edit the row with a specific form.
     *
     * @param rowNumber
     *          the number of the row to be edited
     * @param tableName
     * @param formId
     * @param formVersion
     * @param formRootElement
     */
    public void editRowWithCollectAndSpecificForm(int rowNumber, String formId, String formVersion,
        String formRootElement) {
      TableProperties tp = mTable.getTableProperties();
      String rowId = this.mTable.getRowId(rowNumber);
      Map<String, String> elementKeyToValue = getElementKeyToValueMapForRow(rowNumber);
      Intent editRowIntent = CollectUtil.getIntentForOdkCollectEditRow(
          CustomView.this.getContainerActivity(), tp, elementKeyToValue, formId, formVersion,
          formRootElement, rowId, mTable.getInstanceName(rowNumber));
      CollectUtil.launchCollectToEditRow(CustomView.this.getContainerActivity(), editRowIntent,
          rowId);
    }

    /**
     * Add a row using collect and the default form.
     *
     * @param tableName
     */
    public void addRowWithCollect(String tableName) {
      // The first thing we need to do is get the correct TableProperties.
      TableProperties tp = mTable.getTableProperties();
      TableProperties tpToReceiveAdd = getTablePropertiesByDisplayName(tp, tableName);
      if (tpToReceiveAdd == null) {
        Log.e(TAG, "table [" + tableName + "] cannot have a row added"
            + " because it could not be found");
        return;
      }
      CustomView.this.addRowWithCollect(tableName, tpToReceiveAdd);
    }

    /**
     * Add a row using Collect. This is the hook into the javascript. The
     * activity holding this view must have implemented the onActivityReturn
     * method appropriately to handle the result.
     * <p>
     * It allows you to specify a form other than that which may be the default
     * for the table. It differs in {@link #addRow(String)} in that it lets you
     * add the row using an arbitrary form.
     */
    public void addRowWithCollectAndSpecificForm(String tableName, String formId,
        String formVersion, String formRootElement) {
      // The first thing we need to do is get the correct TableProperties.
      TableProperties tp = mTable.getTableProperties();
      TableProperties tpToReceiveAdd = getTablePropertiesByDisplayName(tp, tableName);
      if (tpToReceiveAdd == null) {
        Log.e(TAG, "table [" + tableName + "] cannot have a row added"
            + " because it could not be found");
        return;
      }
      CustomView.this.addRowWithCollectAndSpecificForm(tableName, formId, formVersion,
          formRootElement, tpToReceiveAdd);
    }

    /**
     * Get a map of elementKey to value for the given row number.
     *
     * @param rowNum
     * @return
     */
    private Map<String, String> getElementKeyToValueMapForRow(int rowNum) {
      TableProperties tp = mTable.getTableProperties();
      Map<String, String> elementKeyToValue = new HashMap<String, String>();
      for (Entry<String, Integer> entry : colMap.entrySet()) {
        ColumnProperties cp = tp.getColumnByDisplayName(entry.getKey());
        String elementKey = cp.getElementKey();
        String value = this.mTable.getData(rowNum, entry.getValue());
        elementKeyToValue.put(elementKey, value);
      }
      return elementKeyToValue;
    }

  }

  protected class Control {

    private static final String TAG = "CustomView.Control";

    protected Context mContext;
    private DbHelper dbh;

    /**
     * This construct requires an activity rather than a context because we want
     * to be able to launch intents for result rather than merely launch them on
     * their own.
     *
     * @param activity
     *          the activity that will be holding the view
     */
    public Control(Context context) {
      this.mContext = context;
      dbh = DbHelper.getDbHelper(mContext);
      Log.d(TAG, "calling Control Constructor");
    }

		/**
		 * Opens the table specified by the tableName and searches this table
		 * with the given query. Uses the default view specified on the table.
		 * E.g. if it has been set to map view, the table will be opened to the
		 * map view.
		 *
		 * @param tableName
		 * @param query
		 * @return
		 */
		public boolean openTable(String tableName, String query) {
			return helperOpenTable(tableName, query, null, null);
		}

		public boolean openTableWithSqlQuery(String tableName,
		    String sqlWhereClause, String[] sqlSelectionArgs) {
		  return helperOpenTable(tableName, null, sqlWhereClause,
		      sqlSelectionArgs);
		}

		private boolean helperOpenTable(String tableName, String searchText,
		    String sqlWhereClause, String[] sqlSelectionArgs) {
		  TableProperties tpToOpen = getTablePropertiesByDisplayName(null, tableName);
        if (tpToOpen == null) {
           Log.e(TAG, "tableName [" + tableName + "] not in map");
           return false;
        }
        Controller.launchTableActivity(mContext, tpToOpen,
              searchText, false, sqlWhereClause, sqlSelectionArgs);
        return true;
		}

		/**
		 * Open the table specified by tableName as a list view with the
		 * filename specified by filename. The filename is relative to the odk
		 * tables path.
		 * @param tableName
		 * @param filename
		 * @return false if the table properties cannot be found, true if it
		 *         opens.
		 */
		public boolean openTableToListViewWithFile(String tableName,
				String searchText, String filename) {
			return helperOpenTableWithFile(tableName, searchText, filename, null,
			    null);
		}

		public boolean openTableToListViewWithFileAndSqlQuery(String tableName,
		    String filename, String sqlWhereClause, String[] sqlSelectionArgs) {
		  return helperOpenTableWithFile(tableName, null, filename,
		      sqlWhereClause, sqlSelectionArgs);
		}

		private boolean helperOpenTableWithFile(String tableName,
		    String searchText, String filename, String sqlWhereClause,
		    String[] sqlSelectionArgs) {
        TableProperties tp = getTablePropertiesByDisplayName(null, tableName);
        if (tp == null) {
           Log.e(TAG, "tableName [" + tableName + "] not in map");
           return false;
        }
        String pathToTablesFolder = ODKFileUtils
            .getAppFolder(TableFileUtils.ODK_TABLES_APP_NAME);
        String pathToFile = pathToTablesFolder + File.separator + filename;
        Controller.launchListViewWithFilenameAndSqlQuery(mContext, tp,
            searchText, null, false, pathToFile, sqlWhereClause,
            sqlSelectionArgs);
        return true;
		}

		public boolean openTableToMapViewWithSqlQuery(String tableName,
		    String sqlWhereClause, String[] sqlSelectionArgs) {
		  return helperOpenTableToMapView(tableName, null, sqlWhereClause,
		      sqlSelectionArgs);
		}

		public boolean openTableToMapView(String tableName, String searchText) {
		  return helperOpenTableToMapView(tableName, searchText, null, null);
		}
<<<<<<< HEAD
		
		public boolean optnTableToSpreadsheetView(String tableName, 
		    String searchText) {
		  return helperOpenTableToSpreadsheetView(tableName, searchText, null,
		      null);
		}
		
		public boolean openTableToSpreadsheetViewWithSqlQuery(String tableName,
		    String sqlWhereClause, String[] sqlSelectionArgs) {
		  return helperOpenTableToSpreadsheetView(tableName, null,
		      sqlWhereClause, sqlSelectionArgs);
		}
		
		private boolean helperOpenTableToSpreadsheetView(String tableName,
		    String searchText, String sqlWhereClause, 
		    String[] sqlSelectionArgs) {
		  initTpInfo();
        TableProperties tp = tpMap.get(tableName);
        if (tp == null) {
           Log.e(TAG, "tableName [" + tableName + "] not in map");
           return false;
        }
        Controller.launchSpreadsheetView(mContext, tp, searchText, null, false,
            sqlWhereClause, sqlSelectionArgs);
        return true;
		}
		
		private boolean helperOpenTableToMapView(String tableName, 
		    String searchText, String sqlWhereClause, 
=======

		private boolean helperOpenTableToMapView(String tableName,
		    String searchText, String sqlWhereClause,
>>>>>>> a0241486
		    String[] sqlSelectionArgs) {
        TableProperties tp = getTablePropertiesByDisplayName(null, tableName);
        if (tp == null) {
           Log.e(TAG, "tableName [" + tableName + "] not in map");
           return false;
        }
        Controller.launchMapView(mContext, tp, searchText, null, false,
            sqlWhereClause, sqlSelectionArgs);
        return true;
		}


		public TableData query(String tableName, String searchText) {
			TableProperties tp = getTablePropertiesByDisplayName(null, tableName);
			if ( tp == null ) {
			  return null;
			}
			Query query = new Query(dbh, KeyValueStore.Type.ACTIVE, tp);
			query.loadFromUserQuery(searchText);
			DbTable dbt = DbTable.getDbTable(dbh,tp);
			List<String> columnOrder = tp.getColumnOrder();
			return new TableData(mContext, dbt.getRaw(query,
					columnOrder.toArray(new String[columnOrder.size()])));
		}

		/**
		 * Query the database using sql. Only returns the columns for the table
		 * specified by the tableName parameter.
		 * <p>
		 * Any arguments in the WHERE statement must be replaced by "?" and
		 * contained in order in the selectionArgs array.
		 * <p>
		 * For example, if you wanted all the rows where the column foo equaled
		 * bar, the where clause would be "WHERE foo = ? " and the selection args
		 * would be ["bar"].
		 * @param tableName the display name of the table for which you want the
		 * columns to be returned.
		 * @param whereClause the where clause for the selection. Must begin with
		 * "WHERE", as if it was appended immediately after "SELECT * FROM
		 * tableName ". References to other tables, e.g. for joins, in this
		 * statement must use the name of the table as returned by {@link
		 * getDbNameForTable}.
		 * @param selectionArgs
		 * @return
		 */
		public TableData queryWithSql(String tableName, String whereClause,
		    String[] selectionArgs) {
		  // We're going to handle this by passing it off to the DbTable
		  // rawSqlQuery(String whereClause, String[] selectionArgs) argument.
		  TableProperties tp = getTablePropertiesByDisplayName(null, tableName);
        if (tp == null) {
          Log.e(TAG, "request for table with displayName [" + tableName +
              "] cannot be found.");
          return null;
        }
        DbTable dbTable = DbTable.getDbTable(dbh, tp);
        UserTable userTable = dbTable.rawSqlQuery(whereClause, selectionArgs);
        TableData tableData = new TableData(mContext, userTable);
        return tableData;
		}

		/**
		 * Return the database name of the table. Important for use in {@link
		 * queryWithSql}. Returns null if the table could not be found.
		 * @param displayName
		 * @return the database name of the table, or null if it could not be
		 * found.
		 */
		public String getDbNameForTable(String displayName) {
		  TableProperties tp = getTablePropertiesByDisplayName(null, displayName);
		  if (tp == null) {
		    Log.e(TAG, "request for table with displayName [" + displayName +
		        "] cannot be found.");
		    return null;
		  }
		  return tp.getDbTableName();
		}

		/**
		 * Get the element key of the column with the given display name from the
		 * given table. Both the table and the column are retrieved by their
		 * display names. If the underlying table or column cannot be found by
		 * the given display names, returns null.
		 * @param tableDisplayName
		 * @param columnDisplayName
		 * @return
		 */
		public String getElementKeyForColumn(String tableDisplayName,
		    String columnDisplayName) {
        TableProperties tp = getTablePropertiesByDisplayName(null, tableDisplayName);
        if (tp == null) {
          Log.e(TAG, "request for table with displayName [" +
              tableDisplayName + "] cannot be found.");
          return null;
        }
        ColumnProperties columnProperties =
            tp.getColumnByDisplayName(columnDisplayName);
        if (columnProperties == null) {
          return null;
        }
        return columnProperties.getElementKey();
		}

    /**
     * Return a list of the display names for all the tables in the database
     * sorted in case insensitive order.
     *
     * @return
     */
    public JSONArray getTableDisplayNames() {
      Log.d(TAG, "called getTableDisplayNames()");
      List<String> allNames = CustomView.this.getTableDisplayNames();
      JSONArray result = new JSONArray((Collection<String>) allNames);
      return result;
    }

    /**
     * Launch the {@link CustomHomeScreenActivity} with the custom filename to
     * display.
     *
     * @param filename
     */
    public void launchHTML(String filename) {
      Log.d(TAG, "in launchHTML with filename: " + filename);
      Intent i = new Intent(mContext, CustomHomeScreenActivity.class);
      i.putExtra(CustomHomeScreenActivity.INTENT_KEY_FILENAME, filename);
      mContext.startActivity(i);
    }

    /**
     * Create an alert that will allow for a new table name. This might be to
     * rename an existing table, if isNewTable false, or it could be a new
     * table, if isNewTable is true.
     * <p>
     * This method is based on {@link TableManager.alertForNewTableName}. The
     * parameters are the same for the sake of consistency.
     * <p>
     * As this method does not access the javascript, the caller is responsible
     * for refreshing the displayed information.
     *
     * @param isNewTable
     * @param tableType
     *          this is the string representation of TableType. It must
     *          construct the correct value for {@link TableType.valueOf}.
     * @param tp
     * @param givenTableName
     */
    public void alertForNewTableName(final boolean isNewTable, final String tableTypeStr,
        final TableProperties tp, String givenTableName) {
      Log.d(TAG, "alertForNewTableName called");
      Log.d(TAG, "isNewTable: " + Boolean.toString(isNewTable));
      Log.d(TAG, "finalTableTypeStr: " + tableTypeStr);
      Log.d(TAG, "tp: " + tp);
      Log.d(TAG, "givenTableName: " + givenTableName);
      final TableType tableType = TableType.valueOf(tableTypeStr);
      AlertDialog newTableAlert;
      AlertDialog.Builder alert = new AlertDialog.Builder(mContext);
      alert.setTitle(mContext.getString(R.string.name_of_new_table));
      // An edit text for getting user input.
      final EditText input = new EditText(mContext);
      alert.setView(input);
      if (givenTableName != null) {
        input.setText(givenTableName);
      }
      // OK Action: create a new table.
      alert.setPositiveButton(mContext.getString(R.string.ok),
          new DialogInterface.OnClickListener() {

            @Override
            public void onClick(DialogInterface dialog, int which) {
              String newTableName = input.getText().toString().trim();
              if (newTableName == null || newTableName.equals("")) {
                Toast toast = Toast.makeText(mContext,
                    mContext.getString(R.string.error_table_name_empty), Toast.LENGTH_LONG);
                toast.show();
              } else {
                if (isNewTable) {
                  addTable(newTableName, tableType);
                } else {
                  tp.setDisplayName(newTableName);
                }
              }
            }
          });

      alert.setNegativeButton(R.string.cancel, new DialogInterface.OnClickListener() {

        @Override
        public void onClick(DialogInterface dialog, int which) {
          // Cancel it, do nothing.
        }
      });
      newTableAlert = alert.create();
      newTableAlert.getWindow().setSoftInputMode(
          WindowManager.LayoutParams.SOFT_INPUT_STATE_ALWAYS_VISIBLE);
      newTableAlert.show();
    }

    private void addTable(String tableName, TableType tableType) {
      String dbTableName = TableProperties.createDbTableName(dbh, tableName);
      TableProperties tp = TableProperties.addTable(dbh, dbTableName, dbTableName, tableName,
          tableType, KeyValueStore.Type.ACTIVE);
    }
  }

  public interface CustomViewCallbacks {
    /**
     * Get the string currently in the searchbox.
     *
     * @return
     */
    public String getSearchString();
  }

}<|MERGE_RESOLUTION|>--- conflicted
+++ resolved
@@ -782,7 +782,6 @@
 		public boolean openTableToMapView(String tableName, String searchText) {
 		  return helperOpenTableToMapView(tableName, searchText, null, null);
 		}
-<<<<<<< HEAD
 		
 		public boolean optnTableToSpreadsheetView(String tableName, 
 		    String searchText) {
@@ -812,11 +811,6 @@
 		
 		private boolean helperOpenTableToMapView(String tableName, 
 		    String searchText, String sqlWhereClause, 
-=======
-
-		private boolean helperOpenTableToMapView(String tableName,
-		    String searchText, String sqlWhereClause,
->>>>>>> a0241486
 		    String[] sqlSelectionArgs) {
         TableProperties tp = getTablePropertiesByDisplayName(null, tableName);
         if (tp == null) {
