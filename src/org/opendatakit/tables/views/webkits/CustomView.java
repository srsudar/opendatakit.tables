/*
 * Copyright (C) 2012 University of Washington
 *
 * Licensed under the Apache License, Version 2.0 (the "License"); you may not
 * use this file except in compliance with the License. You may obtain a copy of
 * the License at
 *
 * http://www.apache.org/licenses/LICENSE-2.0
 *
 * Unless required by applicable law or agreed to in writing, software
 * distributed under the License is distributed on an "AS IS" BASIS, WITHOUT
 * WARRANTIES OR CONDITIONS OF ANY KIND, either express or implied. See the
 * License for the specific language governing permissions and limitations under
 * the License.
 */
package org.opendatakit.tables.views.webkits;

import java.io.File;
import java.util.ArrayList;
import java.util.Arrays;
import java.util.Collection;
import java.util.Collections;
import java.util.HashMap;
import java.util.List;
import java.util.Map;
import java.util.Map.Entry;

import org.json.JSONArray;
import org.json.JSONObject;
import org.opendatakit.common.android.utilities.ODKFileUtils;
import org.opendatakit.tables.R;
import org.opendatakit.tables.activities.Controller;
import org.opendatakit.tables.activities.CustomHomeScreenActivity;
import org.opendatakit.tables.activities.TableManager;
import org.opendatakit.tables.data.ColorRuleGroup;
import org.opendatakit.tables.data.ColorRuleGroup.ColorGuide;
import org.opendatakit.tables.data.ColumnProperties;
import org.opendatakit.tables.data.DbHelper;
import org.opendatakit.tables.data.DbTable;
import org.opendatakit.tables.data.KeyValueStore;
import org.opendatakit.tables.data.Query;
import org.opendatakit.tables.data.TableProperties;
import org.opendatakit.tables.data.TableType;
import org.opendatakit.tables.data.UserTable;
import org.opendatakit.tables.utils.CollectUtil;
import org.opendatakit.tables.utils.CollectUtil.CollectFormParameters;
import org.opendatakit.tables.utils.TableFileUtils;

import android.app.Activity;
import android.app.AlertDialog;
import android.content.Context;
import android.content.DialogInterface;
import android.content.Intent;
import android.util.Log;
import android.view.ViewGroup;
import android.view.WindowManager;
import android.webkit.ConsoleMessage;
import android.webkit.WebChromeClient;
import android.webkit.WebStorage.QuotaUpdater;
import android.webkit.WebView;
import android.webkit.WebViewClient;
import android.widget.EditText;
import android.widget.LinearLayout;
import android.widget.Toast;

public abstract class CustomView extends LinearLayout {

  protected static WebView webView;
  private static ViewGroup lastParent;
  private Activity mParentActivity;

  private Map<String, TableProperties> tpMap;
  private TableProperties[] allTps;
  private CustomViewCallbacks mCallbacks;

  protected CustomView(Activity parentActivity, CustomViewCallbacks callbacks) {
    super(parentActivity);
    initCommonWebView(parentActivity);
    this.mParentActivity = parentActivity;
    this.mCallbacks = callbacks;
  }

  public static void initCommonWebView(Context context) {
    if (webView != null) {
      // do this every time to try and clear the old data.
      // webView.clearView();
      // webView.loadData(CustomViewUtil.LOADING_HTML_MESSAGE,
      // "text/html",
      // null);
      return;
    }
    webView = new WebView(context);
    webView.getSettings().setJavaScriptEnabled(true);
    webView.setWebViewClient(new WebViewClient() {

      @Override
      public void onReceivedError(WebView view, int errorCode, String description, String failingUrl) {
        super.onReceivedError(view, errorCode, description, failingUrl);
        Log.e("CustomView", "onReceivedError: " + description + " at " + failingUrl);
      }
    });

    webView.setWebChromeClient(new WebChromeClient() {

      @Override
      public boolean onConsoleMessage(ConsoleMessage consoleMessage) {
        Log.i("CustomView", "onConsoleMessage " + consoleMessage.messageLevel().name()
            + consoleMessage.message());

        return super.onConsoleMessage(consoleMessage);
      }

      @Override
      @Deprecated
      public void onConsoleMessage(String message, int lineNumber, String sourceID) {
        // TODO Auto-generated method stub
        super.onConsoleMessage(message, lineNumber, sourceID);
        Log.i("CustomView", "onConsoleMessage " + message);
      }

      @Override
      public void onReachedMaxAppCacheSize(long requiredStorage, long quota,
          QuotaUpdater quotaUpdater) {
        // TODO Auto-generated method stub
        super.onReachedMaxAppCacheSize(requiredStorage, quota, quotaUpdater);
        Log.i("CustomView", "onReachedMaxAppCacheSize " + Long.toString(quota));
      }
    });
  }

  private void initTpInfo() {
    if (tpMap != null) {
      return;
    }
    tpMap = new HashMap<String, TableProperties>();
    allTps = TableProperties.getTablePropertiesForAll(DbHelper.getDbHelper(mParentActivity),
        KeyValueStore.Type.ACTIVE);
    for (TableProperties tp : allTps) {
      tpMap.put(tp.getDisplayName(), tp);
    }
  }

  protected void initView() {
    if (lastParent != null) {
      lastParent.removeView(webView);
    }
    LinearLayout.LayoutParams lp = new LinearLayout.LayoutParams(
        LinearLayout.LayoutParams.MATCH_PARENT, LinearLayout.LayoutParams.MATCH_PARENT);
    addView(webView, lp);
    lastParent = this;
  }

  protected void load(String url) {
    webView.clearView();
    webView.loadUrl(url);
  }

  protected void loadData(String data, String mimeType, String encoding) {
    webView.clearView();
    webView.loadData(data, mimeType, encoding);
  }

  /**
   * Get the activity that contains the view.
   *
   * @return
   */
  protected Activity getContainerActivity() {
    return this.mParentActivity;
  }

  /**
   * Add a row using collect and the default form.
   *
   * @param tableName
   * @param tp
   */
  private void addRowWithCollect(String tableName, TableProperties tp) {
    CollectFormParameters formParameters = CollectFormParameters.constructCollectFormParameters(tp);
    prepopulateRowAndLaunchCollect(formParameters, tp);
  }

  /**
   * Add a row using Collect. This is the hook into the javascript. The activity
   * holding this view must have implemented the onActivityReturn method
   * appropriately to handle the result.
   * <p>
   * It allows you to specify a form other than that which may be the default
   * for the table. It differs in {@link #addRow(String)} in that it lets you
   * add the row using an arbitrary form.
   */
  private void addRowWithCollectAndSpecificForm(String tableName, String formId,
      String formVersion, String formRootElement, TableProperties tp) {
    // TODO: should these add methods be moved to the TableData and RowData
    // objects?
    CollectFormParameters formParameters = CollectFormParameters.constructCollectFormParameters(tp);
    if (formId != null && !formId.equals("")) {
      formParameters.setFormId(formId);
    }
    if (formVersion != null && !formVersion.equals("")) {
      formParameters.setFormVersion(formVersion);
    }
    if (formRootElement != null && !formRootElement.equals("")) {
      formParameters.setRootElement(formRootElement);
    }
    prepopulateRowAndLaunchCollect(formParameters, tp);
  }

  /**
   * This is called by the internal data classes. It prepopulates the form as it
   * needs based on the query and launches the form.
   *
   * @param params
   * @param tp
   */
  private void prepopulateRowAndLaunchCollect(CollectFormParameters params, TableProperties tp) {
    String currentQueryString = mCallbacks.getSearchString();

    Intent addRowIntent = CollectUtil.getIntentForOdkCollectAddRowByQuery(
        CustomView.this.getContainerActivity(), tp, params, currentQueryString);

    CollectUtil.launchCollectToAddRow(getContainerActivity(), addRowIntent, tp);
  }

  /**
   * "Unused" warnings are suppressed because the public methods of this class
   * are meant to be called through the JavaScript interface.
   */
  protected class RowData {

    public final String TAG = RowData.class.getSimpleName();

    private final TableProperties tp;
    private Map<String, String> data;
    private String mRowId;
    private String mInstanceName;

    RowData(TableProperties tp) {
      this.tp = tp;
    }

    void set(String rowId, String mInstanceName, Map<String, String> data) {
      this.data = data;
      this.mRowId = rowId;
      this.mInstanceName = mInstanceName;
    }

    /**
     * Edit the row with collect. Uses the form specified in the table
     * properties or else the ODKTables-generated default form.
     */
    public void editRowWithCollect() {
      Intent editRowIntent = CollectUtil
          .getIntentForOdkCollectEditRow(CustomView.this.getContainerActivity(), tp, data, null,
              null, null, mRowId, mInstanceName);
      CollectUtil.launchCollectToEditRow(CustomView.this.getContainerActivity(), editRowIntent,
          mRowId);
    }

    /**
     * Edit the row with collect.
     * <p>
     * Similar to {@link #editRowWithCollect()}, except that it allows you to
     * edit the row with a specific form.
     *
     * @param tableName
     * @param formId
     * @param formVersion
     * @param formRootElement
     */
    public void editRowWithCollectAndSpecificForm(String formId, String formVersion,
        String formRootElement) {
      Intent editRowIntent = CollectUtil.getIntentForOdkCollectEditRow(
          CustomView.this.getContainerActivity(), tp, data, formId, formVersion, formRootElement,
          mRowId, mInstanceName);
      // We have to launch it through this method so that the rowId is
      // persisted in the SharedPreferences.
      CollectUtil.launchCollectToEditRow(CustomView.this.getContainerActivity(), editRowIntent,
          mRowId);
    }

    /**
     * Add a row using collect and the default form.
     *
     * @param tableName
     */
    public void addRowWithCollect(String tableName) {
      // The first thing we need to do is get the correct TableProperties.
      TableProperties tpToReceiveAdd = null;
      if (tableName == tp.getDisplayName()) {
        tpToReceiveAdd = tp;
      } else {
        initTpInfo();
        tpToReceiveAdd = tpMap.get(tableName);
        if (tpToReceiveAdd == null) {
          Log.e(TAG, "table [" + tableName + "] cannot have a row added"
              + " because it could not be found");
          return;
        }
      }
      CustomView.this.addRowWithCollect(tableName, tpToReceiveAdd);
    }

    /**
     * Add a row using Collect. This is the hook into the javascript. The
     * activity holding this view must have implemented the onActivityReturn
     * method appropriately to handle the result.
     * <p>
     * It allows you to specify a form other than that which may be the default
     * for the table. It differs in {@link #addRow(String)} in that it lets you
     * add the row using an arbitrary form.
     */
    public void addRowWithCollectAndSpecificForm(String tableName, String formId,
        String formVersion, String formRootElement) {
      // The first thing we need to do is get the correct TableProperties.
      TableProperties tpToReceiveAdd = null;
      if (tableName == tp.getDisplayName()) {
        tpToReceiveAdd = tp;
      } else {
        initTpInfo();
        tpToReceiveAdd = tpMap.get(tableName);
        if (tpToReceiveAdd == null) {
          Log.e(TAG, "table [" + tableName + "] cannot have a row added"
              + " because it could not be found");
          return;
        }
      }
      CustomView.this.addRowWithCollectAndSpecificForm(tableName, formId, formVersion,
          formRootElement, tpToReceiveAdd);
    }

    /**
     * Takes the user label for the column and returns the value in that column.
     * Any null values are replaced by the empty string.
     * <p>
     * Returns null if the column matching the passed in user label could not be
     * found.
     *
     * @param key
     * @return
     */
    public String get(String key) {
      ColumnProperties cp = tp.getColumnByUserLabel(key);
      if (cp == null) {
        return null;
      }
      String result = data.get(cp.getElementKey());
      if (result == null) {
        return "";
      } else {
        return result;
      }
    }

  }

  /**
   * "Unused" warnings are suppressed because the public methods of this class
   * are meant to be called through the JavaScript interface.
   */
  protected class TableData {

    private static final String TAG = "TableData";

    private final UserTable mTable; // contains TableProperties
    private Map<String, Integer> colMap; // Maps the column names with an
    // index number
    private Map<Integer, Integer> collectionMap; // Maps each collection
    // with the number of
    // rows under it
    private List<String> primeColumns; // Holds the db names of indexed
    // columns
    /**
     * A simple cache of color rules so they're not recreated unnecessarily each
     * time. Maps the column display name to {@link ColorRuleGroup} for that
     * column.
     */
    private Map<String, ColorRuleGroup> mColumnDisplayNameToColorRuleGroup;
    protected Context mContext;

    public TableData(Context context, UserTable table) {
      Log.d(TAG, "calling TableData constructor with Table");
      this.mContext = context;
      this.mTable = table;
      initMaps();
    }

    public boolean inCollectionMode() {
      if (!isIndexed()) {
        return false;
      }

      // Test 1: Check that every cell value under the indexed column are
      // equal (characteristic of a collection)
      String test = getData(0, primeColumns.get(0).substring(1));
      for (int i = 1; i < getCount(); i++) {
        if (!getData(i, primeColumns.get(0).substring(1)).equals(test)) {
          return false;
        }
      }

      // Test 2: The number of rows in the table equal the number of rows
      // in the (corresponding) collection
      return (getCount() == collectionMap.get(0));
    }

    public TableData(UserTable table) {
      Log.d(TAG, "calling TableData constructor with UserTable");
      this.mTable = table;
      initMaps();

      // The collectionMap will be initialized if the table is indexed.
      if (isIndexed()) {
        initCollectionMap();
      }
    }

    // Initializes the colMap and primeColumns that provide methods quick
    // access to the current table's state.
    private void initMaps() {
      TableProperties tp = mTable.getTableProperties();
      mColumnDisplayNameToColorRuleGroup = new HashMap<String, ColorRuleGroup>();
      primeColumns = tp.getPrimeColumns();
      Map<String, ColumnProperties> elementKeyToColumnProperties = tp.getColumns();
      colMap = new HashMap<String, Integer>();
      for (ColumnProperties cp : elementKeyToColumnProperties.values()) {
        String smsLabel = cp.getSmsLabel();
        Integer idx = mTable.getColumnIndexOfElementKey(cp.getElementKey());
        if (idx != null) {
          colMap.put(cp.getDisplayName(), idx);
          if (smsLabel != null) {
            // TODO: this doesn't look to ever be used, and ignores the
            // possibility of conflicting element keys and sms labels.
            colMap.put(smsLabel, idx);
          }
        }
      }
    }

    // Returns the number of rows in the table being viewed.
    public int getCount() {
      return this.mTable.getHeight();
    }

    /*
     * @param: colName, column name in the userTable/rawTable
     *
     * @return: returns a String in JSONArray format containing all the row data
     * for the given column name format: [row1, row2, row3, row4]
     */
    public String getColumnData(String colName) {
      ArrayList<String> arr = new ArrayList<String>();
      for (int i = 0; i < getCount(); i++) {
        if (colMap.containsKey(colName)) {
          arr.add(i, mTable.getData(i, colMap.get(colName)));
        } else {
          arr.add(i, "");
        }
      }
      return new JSONArray(arr).toString();
    }

    public String getColumns() {
      TableProperties tp = mTable.getTableProperties();
      Map<String, String> colInfo = new HashMap<String, String>();
      for (String column : colMap.keySet()) {
        ColumnProperties cp = tp.getColumnByDisplayName(column);
        String dbName = cp.getElementKey();
        String label = tp.getColumnByElementKey(dbName).getColumnType().label();
        colInfo.put(column, label);
      }
      return new JSONObject(colInfo).toString();
    }

    /**
     * Get the foreground color for the given value according to the color rules
     * for the column specified by colName. The default is -16777216.
     *
     * @param colName
     *          the display name of the column
     * @param value
     *          the string value of the datum
     * @return
     */
    public String getForegroundColor(String colName, String value) {
      TableProperties tp = mTable.getTableProperties();
      ColumnProperties cp = tp.getColumnByDisplayName(colName);
      String elementKey = cp.getElementKey();
      ColorRuleGroup colRul = this.mColumnDisplayNameToColorRuleGroup.get(colName);
      if (colRul == null) {
        // If it's not already there, cache it for future use.
        colRul = ColorRuleGroup.getColumnColorRuleGroup(tp, elementKey);
        this.mColumnDisplayNameToColorRuleGroup.put(colName, colRul);
      }
      // Rather than hand off the whole row data, we'll just dummy up the
      // info requested, as this will be easier for the html programmer
      // to use than to have to give in the whole row.
      Map<String, Integer> indexOfDataMap = new HashMap<String, Integer>();
      indexOfDataMap.put(elementKey, 0);
      String[] elementKeyForIndex = new String[] { elementKey };
      Map<String, Integer> indexOfMetadataMap = new HashMap<String, Integer>();
      indexOfMetadataMap.put(elementKey, 0);
      // We need to construct a dummy UserTable for the ColorRule to
      // interpret.
      String[] header = new String[] { colName };
      String[] rowId = new String[] { "dummyRowId" };
      String[][] data = new String[1][1];
      String[][] metadata = new String[1][1];
      data[0][0] = value;
      metadata[0][0] = "dummyMetadata";
      UserTable table = new UserTable(tp, rowId, header, data, elementKeyForIndex, indexOfDataMap,
          metadata, indexOfMetadataMap, null);
      ColorGuide guide = colRul.getColorGuide(table.getRowAtIndex(0));
      int foregroundColor;
      if (guide.didMatch()) {
        foregroundColor = guide.getForeground();
      } else {
        foregroundColor = -16777216; // this crazy value was found here
      }
      // I think this formatting needs to take place for javascript
      return String.format("#%06X", (0xFFFFFF & foregroundColor));
    }

    // Maps the number of rows to every collection of a table.
    private void initCollectionMap() {
      Control c = new Control(mContext);
      collectionMap = new HashMap<Integer, Integer>();
      String colName = primeColumns.get(0).substring(1); // Assumes that
      // the first col
      // is the main,
      // indexed col
      for (String col : colMap.keySet()) {
        if (col.equalsIgnoreCase(colName)) {
          colName = col;
        }
      }
      // Queries the original table for the rows in every collection and
      // stores the number of resulting rows for each.
      String tableName = mTable.getTableProperties().getDisplayName();
      for (int i = 0; i < getCount(); i++) {
        String searchText = colName + ":" + getData(i, colName);
        TableData data = c.query(tableName, searchText);
        collectionMap.put(i, data.getCount());
      }
    }

    // Returns the number of rows in the collection at the given row index.
    public int getCollectionSize(int rowNum) {
      return collectionMap.get(rowNum);
    }

    // Returns whether the table is indexed.
    public boolean isIndexed() {
      return (!primeColumns.isEmpty());
    }

    /**
     * Returns the value of the column with the given user-label at the given
     * row number. Null values are returned as the empty string.
     * <p>
     * Null is returned if the column could not be found.
     *
     * @param rowNum
     * @param colName
     * @return
     */
    public String getData(int rowNum, String colName) {
      if (colMap.containsKey(colName)) {
        String result = mTable.getData(rowNum, colMap.get(colName));
        if (result == null) {
          return "";
        } else {
          return result;
        }
<<<<<<< HEAD
			CustomView.this.addRowWithCollectAndSpecificForm(tableName, formId,
            formVersion, formRootElement, tpToReceiveAdd);
		}

		/**
		 * Get a map of elementKey to value for the given row number.
		 *
		 * @param rowNum
		 * @return
		 */
		private Map<String, String> getElementKeyToValueMapForRow(int rowNum) {
			Map<String, String> elementKeyToValue = new HashMap<String, String>();
			for (Entry<String, Integer> entry : colMap.entrySet()) {
				ColumnProperties cp = tp.getColumnByDisplayName(entry.getKey());
				String elementKey = cp.getElementKey();
				String value = this.mTable.getData(rowNum, entry.getValue());
				elementKeyToValue.put(elementKey, value);
			}
			return elementKeyToValue;
		}

	}

	protected class Control {

		private static final String TAG = "CustomView.Control";

		protected Context mContext;
//		private TableProperties[] allTps;
//		private Map<String, TableProperties> tpMap;
		private DbHelper dbh;

		/**
		 * This construct requires an activity rather than a context because we
		 * want to be able to launch intents for result rather than merely
		 * launch them on their own.
		 *
		 * @param activity
		 *            the activity that will be holding the view
		 */
		public Control(Context context) {
			this.mContext = context;
			dbh = DbHelper.getDbHelper(mContext);
			Log.d(TAG, "calling Control Constructor");
		}

		private void initTpInfo() {
			if (tpMap != null) {
				return;
			}
			tpMap = new HashMap<String, TableProperties>();
			allTps = TableProperties.getTablePropertiesForAll(
					DbHelper.getDbHelper(mContext), KeyValueStore.Type.ACTIVE);
			for (TableProperties tp : allTps) {
				tpMap.put(tp.getDisplayName(), tp);
			}
		}

		/**
		 * Opens the table specified by the tableName and searches this table
		 * with the given query. Uses the default view specified on the table.
		 * E.g. if it has been set to map view, the table will be opened to the
		 * map view.
		 *
		 * @param tableName
		 * @param query
		 * @return
		 */
		public boolean openTable(String tableName, String query) {
			return helperOpenTable(tableName, query, null, null);
		}
		
		public boolean openTableWithSqlQuery(String tableName, 
		    String sqlWhereClause, String[] sqlSelectionArgs) {
		  return helperOpenTable(tableName, null, sqlWhereClause, 
		      sqlSelectionArgs);
		}
		
		private boolean helperOpenTable(String tableName, String searchText,
		    String sqlWhereClause, String[] sqlSelectionArgs) {
        initTpInfo();
        if (!tpMap.containsKey(tableName)) {
           Log.e(TAG, "tableName [" + tableName + "] not in map");
           return false;
        }
        Controller.launchTableActivity(mContext, tpMap.get(tableName),
              searchText, false, sqlWhereClause, sqlSelectionArgs);
        return true;		  
		}

		/**
		 * Open the table specified by tableName as a list view with the
		 * filename specified by filename. The filename is relative to the odk
		 * tables path.
		 *
		 * @param tableName
		 * @param filename
		 * @return false if the table properties cannot be found, true if it
		 *         opens.
		 */
		public boolean openTableToListViewWithFile(String tableName,
				String searchText, String filename) {
			return helperOpenTableWithFile(tableName, searchText, filename, null, 
			    null);
		}
		
		public boolean openTableToListViewWithFileAndSqlQuery(String tableName,
		    String filename, String sqlWhereClause, String[] sqlSelectionArgs) {
		  return helperOpenTableWithFile(tableName, null, filename, 
		      sqlWhereClause, sqlSelectionArgs);
		}
		
		private boolean helperOpenTableWithFile(String tableName, 
		    String searchText, String filename, String sqlWhereClause, 
		    String[] sqlSelectionArgs) {
        initTpInfo();
        TableProperties tp = tpMap.get(tableName);
        if (tp == null) {
           Log.e(TAG, "tableName [" + tableName + "] not in map");
           return false;
        }
        String pathToTablesFolder = ODKFileUtils
            .getAppFolder(TableFileUtils.ODK_TABLES_APP_NAME);
        String pathToFile = pathToTablesFolder + File.separator + filename;
        Controller.launchListViewWithFilenameAndSqlQuery(mContext, tp, 
            searchText, null, false, pathToFile, sqlWhereClause, 
            sqlSelectionArgs);
        return true;		  
		}

		public TableData query(String tableName, String searchText) {
			initTpInfo();
			if (!tpMap.containsKey(tableName)) {
				return null;
			}
			TableProperties tp = tpMap.get(tableName);
			Query query = new Query(allTps, tp);
			query.loadFromUserQuery(searchText);
			DbTable dbt = DbTable.getDbTable(DbHelper.getDbHelper(mContext),
					tp.getTableId());
			List<String> columnOrder = tp.getColumnOrder();
			return new TableData(mContext, tp, dbt.getRaw(query,
					columnOrder.toArray(new String[columnOrder.size()])));
		}
		
		/**
		 * Query the database using sql. Only returns the columns for the table 
		 * specified by the tableName parameter. 
		 * <p>
		 * Any arguments in the WHERE statement must be replaced by "?" and 
		 * contained in order in the selectionArgs array.
		 * <p>
		 * For example, if you wanted all the rows where the column foo equaled
		 * bar, the where clause would be "WHERE foo = ? " and the selection args
		 * would be ["bar"].
		 * @param tableName the display name of the table for which you want the
		 * columns to be returned. 
		 * @param whereClause the where clause for the selection. Must begin with
		 * "WHERE", as if it was appended immediately after "SELECT * FROM 
		 * tableName ". References to other tables, e.g. for joins, in this 
		 * statement must use the name of the table as returned by {@link 
		 * getDbNameForTable}.
		 * @param selectionArgs
		 * @return
		 */
		public TableData queryWithSql(String tableName, String whereClause,
		    String[] selectionArgs) {
		  // We're going to handle this by passing it off to the DbTable
		  // rawSqlQuery(String whereClause, String[] selectionArgs) argument.
		  initTpInfo();
		  TableProperties tp = tpMap.get(tableName);
        if (tp == null) {
          Log.e(TAG, "request for table with displayName [" + tableName + 
              "] cannot be found.");
          return null;
        }
        DbTable dbTable = DbTable.getDbTable(dbh, tp.getTableId());
        UserTable userTable = dbTable.rawSqlQuery(whereClause, selectionArgs);
        TableData tableData = new TableData(mContext, tp, userTable);
        return tableData;
		}
		
		/**
		 * Return the database name of the table. Important for use in {@link 
		 * queryWithSql}. Returns null if the table could not be found.
		 * @param displayName
		 * @return the database name of the table, or null if it could not be 
		 * found.
		 */
		public String getDbNameForTable(String displayName) {
		  initTpInfo();
		  TableProperties tp = tpMap.get(displayName);
		  if (tp == null) {
		    Log.e(TAG, "request for table with displayName [" + displayName + 
		        "] cannot be found.");
		    return null;
		  }
		  return tp.getDbTableName();
		}
		
		/**
		 * Get the element key of the column with the given display name from the
		 * given table. Both the table and the column are retrieved by their
		 * display names. If the underlying table or column cannot be found by
		 * the given display names, returns null.
		 * @param tableDisplayName
		 * @param columnDisplayName
		 * @return
		 */
		public String getElementKeyForColumn(String tableDisplayName, 
		    String columnDisplayName) {
		  initTpInfo();
        TableProperties tp = tpMap.get(tableDisplayName);
        if (tp == null) {
          Log.e(TAG, "request for table with displayName [" + 
              tableDisplayName + "] cannot be found.");
          return null;
        }
        ColumnProperties columnProperties = 
            tp.getColumnByDisplayName(columnDisplayName);
        if (columnProperties == null) {
          return null;
        }
        return columnProperties.getElementKey();
		}

		/**
		 * Return a list of the display names for all the tables in the database
		 * sorted in case insensitive order.
		 *
		 * @return
		 */
		public JSONArray getTableDisplayNames() {
			Log.d(TAG, "called getTableDisplayNames()");
			initTpInfo();
			List<String> allNames = Arrays.asList(tpMap.keySet().toArray(
					new String[0]));
			Collections.sort(allNames, String.CASE_INSENSITIVE_ORDER);
			JSONArray result = new JSONArray((Collection<String>) allNames);
			return result;
		}

		/**
		 * Launch the {@link CustomHomeScreenActivity} with the custom filename
		 * to display.
		 *
		 * @param filename
		 */
		public void launchHTML(String filename) {
			Log.d(TAG, "in launchHTML with filename: " + filename);
			Intent i = new Intent(mContext, CustomHomeScreenActivity.class);
			i.putExtra(CustomHomeScreenActivity.INTENT_KEY_FILENAME, filename);
			mContext.startActivity(i);
		}

		/**
		 * Create an alert that will allow for a new table name. This might be
		 * to rename an existing table, if isNewTable false, or it could be a
		 * new table, if isNewTable is true.
		 * <p>
		 * This method is based on {@link TableManager.alertForNewTableName}.
		 * The parameters are the same for the sake of consistency.
		 * <p>
		 * As this method does not access the javascript, the caller is
		 * responsible for refreshing the displayed information.
		 *
		 * @param isNewTable
		 * @param tableType
		 *            this is the string representation of TableType. It must
		 *            construct the correct value for {@link TableType.valueOf}.
		 * @param tp
		 * @param givenTableName
		 */
		public void alertForNewTableName(final boolean isNewTable,
				final String tableTypeStr, final TableProperties tp,
				String givenTableName) {
			Log.d(TAG, "alertForNewTableName called");
			Log.d(TAG, "isNewTable: " + Boolean.toString(isNewTable));
			Log.d(TAG, "finalTableTypeStr: " + tableTypeStr);
			Log.d(TAG, "tp: " + tp);
			Log.d(TAG, "givenTableName: " + givenTableName);
			final TableType tableType = TableType.valueOf(tableTypeStr);
			AlertDialog newTableAlert;
			AlertDialog.Builder alert = new AlertDialog.Builder(mContext);
			alert.setTitle(mContext.getString(R.string.name_of_new_table));
			// An edit text for getting user input.
			final EditText input = new EditText(mContext);
			alert.setView(input);
			if (givenTableName != null) {
				input.setText(givenTableName);
			}
			// OK Action: create a new table.
			alert.setPositiveButton(mContext.getString(R.string.ok),
					new DialogInterface.OnClickListener() {

						@Override
						public void onClick(DialogInterface dialog, int which) {
							String newTableName = input.getText().toString()
									.trim();
							if (newTableName == null || newTableName.equals("")) {
								Toast toast = Toast.makeText(
										mContext,
										mContext.getString(R.string.error_table_name_empty),
										Toast.LENGTH_LONG);
								toast.show();
							} else {
								if (isNewTable) {
									addTable(newTableName, tableType);
								} else {
									tp.setDisplayName(newTableName);
								}
							}
						}
					});

			alert.setNegativeButton(R.string.cancel,
					new DialogInterface.OnClickListener() {

						@Override
						public void onClick(DialogInterface dialog, int which) {
							// Cancel it, do nothing.
						}
					});
			newTableAlert = alert.create();
			newTableAlert.getWindow().setSoftInputMode(
					WindowManager.LayoutParams.SOFT_INPUT_STATE_ALWAYS_VISIBLE);
			newTableAlert.show();
		}

		private void addTable(String tableName, TableType tableType) {
			String dbTableName = TableProperties.createDbTableName(dbh,
					tableName);
			TableProperties tp = TableProperties.addTable(dbh, dbTableName,
					dbTableName, tableName, tableType,
					KeyValueStore.Type.ACTIVE);
		}
	}
	
	public interface CustomViewCallbacks {
	  /**
	   * Get the string currently in the searchbox.
	   * @return
	   */
	  public String getSearchString();
	}
=======
      } else {
        return null;
      }
    }

    /**
     * Edit the row with collect. Uses the form specified in the table
     * properties or else the ODKTables-generated default form.
     *
     * @param rowNumber
     *          the number of the row to edit.
     */
    public void editRowWithCollect(int rowNumber) {
      TableProperties tp = mTable.getTableProperties();
      String rowId = this.mTable.getRowId(rowNumber);
      Map<String, String> elementKeyToValue = getElementKeyToValueMapForRow(rowNumber);
      Intent editRowIntent = CollectUtil.getIntentForOdkCollectEditRow(
          CustomView.this.getContainerActivity(), tp, elementKeyToValue, null, null, null, rowId,
          mTable.getInstanceName(rowNumber));
      CollectUtil.launchCollectToEditRow(CustomView.this.getContainerActivity(), editRowIntent,
          rowId);
    }

    /**
     * Edit the row with collect.
     * <p>
     * Similar to {@link #editRowWithCollect()}, except that it allows you to
     * edit the row with a specific form.
     *
     * @param rowNumber
     *          the number of the row to be edited
     * @param tableName
     * @param formId
     * @param formVersion
     * @param formRootElement
     */
    public void editRowWithCollectAndSpecificForm(int rowNumber, String formId, String formVersion,
        String formRootElement) {
      TableProperties tp = mTable.getTableProperties();
      String rowId = this.mTable.getRowId(rowNumber);
      Map<String, String> elementKeyToValue = getElementKeyToValueMapForRow(rowNumber);
      Intent editRowIntent = CollectUtil.getIntentForOdkCollectEditRow(
          CustomView.this.getContainerActivity(), tp, elementKeyToValue, formId, formVersion,
          formRootElement, rowId, mTable.getInstanceName(rowNumber));
      CollectUtil.launchCollectToEditRow(CustomView.this.getContainerActivity(), editRowIntent,
          rowId);
    }

    /**
     * Add a row using collect and the default form.
     *
     * @param tableName
     */
    public void addRowWithCollect(String tableName) {
      // The first thing we need to do is get the correct TableProperties.
      TableProperties tp = mTable.getTableProperties();
      TableProperties tpToReceiveAdd = null;
      if (tableName == tp.getDisplayName()) {
        tpToReceiveAdd = tp;
      } else {
        initTpInfo();
        tpToReceiveAdd = tpMap.get(tableName);
        if (tpToReceiveAdd == null) {
          Log.e(TAG, "table [" + tableName + "] cannot have a row added"
              + " because it could not be found");
          return;
        }
      }
      CustomView.this.addRowWithCollect(tableName, tpToReceiveAdd);
    }

    /**
     * Add a row using Collect. This is the hook into the javascript. The
     * activity holding this view must have implemented the onActivityReturn
     * method appropriately to handle the result.
     * <p>
     * It allows you to specify a form other than that which may be the default
     * for the table. It differs in {@link #addRow(String)} in that it lets you
     * add the row using an arbitrary form.
     */
    public void addRowWithCollectAndSpecificForm(String tableName, String formId,
        String formVersion, String formRootElement) {
      // The first thing we need to do is get the correct TableProperties.
      TableProperties tp = mTable.getTableProperties();
      TableProperties tpToReceiveAdd = null;
      if (tableName == tp.getDisplayName()) {
        tpToReceiveAdd = tp;
      } else {
        initTpInfo();
        tpToReceiveAdd = tpMap.get(tableName);
        if (tpToReceiveAdd == null) {
          Log.e(TAG, "table [" + tableName + "] cannot have a row added"
              + " because it could not be found");
          return;
        }
      }
      CustomView.this.addRowWithCollectAndSpecificForm(tableName, formId, formVersion,
          formRootElement, tpToReceiveAdd);
    }

    /**
     * Get a map of elementKey to value for the given row number.
     *
     * @param rowNum
     * @return
     */
    private Map<String, String> getElementKeyToValueMapForRow(int rowNum) {
      TableProperties tp = mTable.getTableProperties();
      Map<String, String> elementKeyToValue = new HashMap<String, String>();
      for (Entry<String, Integer> entry : colMap.entrySet()) {
        ColumnProperties cp = tp.getColumnByDisplayName(entry.getKey());
        String elementKey = cp.getElementKey();
        String value = this.mTable.getData(rowNum, entry.getValue());
        elementKeyToValue.put(elementKey, value);
      }
      return elementKeyToValue;
    }

  }

  protected class Control {

    private static final String TAG = "CustomView.Control";

    protected Context mContext;
    // private TableProperties[] allTps;
    // private Map<String, TableProperties> tpMap;
    private DbHelper dbh;

    /**
     * This construct requires an activity rather than a context because we want
     * to be able to launch intents for result rather than merely launch them on
     * their own.
     *
     * @param activity
     *          the activity that will be holding the view
     */
    public Control(Context context) {
      this.mContext = context;
      dbh = DbHelper.getDbHelper(mContext);
      Log.d(TAG, "calling Control Constructor");
    }

    private void initTpInfo() {
      if (tpMap != null) {
        return;
      }
      tpMap = new HashMap<String, TableProperties>();
      allTps = TableProperties.getTablePropertiesForAll(DbHelper.getDbHelper(mContext),
          KeyValueStore.Type.ACTIVE);
      for (TableProperties tp : allTps) {
        tpMap.put(tp.getDisplayName(), tp);
      }
    }

    /**
     * Opens the table specified by the tableName and searches this table with
     * the given query. Uses the default view specified on the table. E.g. if it
     * has been set to map view, the table will be opened to the map view.
     *
     * @param tableName
     * @param query
     * @return
     */
    public boolean openTable(String tableName, String query) {
      Log.d(TAG, "in openTable for table: " + tableName);
      initTpInfo();
      if (!tpMap.containsKey(tableName)) {
        Log.e(TAG, "tableName [" + tableName + "] not in map");
        return false;
      }
      Log.e(TAG, "launching table activity for " + tableName);
      Controller.launchTableActivity(mContext, tpMap.get(tableName), query, false);
      return true;
    }

    /**
     * Open the table specified by tableName as a list view with the filename
     * specified by filename. The filename is relative to the odk tables path.
     *
     * @param tableName
     * @param filename
     * @return false if the table properties cannot be found, true if it opens.
     */
    public boolean openTableToListViewWithFile(String tableName, String searchText, String filename) {
      initTpInfo();
      TableProperties tp = tpMap.get(tableName);
      if (tp == null) {
        Log.e(TAG, "tableName [" + tableName + "] not in map");
        return false;
      }
      String pathToTablesFolder = ODKFileUtils.getAppFolder(TableFileUtils.ODK_TABLES_APP_NAME);
      String pathToFile = pathToTablesFolder + File.separator + filename;
      Controller.launchListViewWithFileName(mContext, tp, searchText, null, false, pathToFile);
      return true;
    }

    public TableData query(String tableName, String searchText) {
      initTpInfo();
      if (!tpMap.containsKey(tableName)) {
        return null;
      }
      TableProperties tp = tpMap.get(tableName);
      Query query = new Query(allTps, tp);
      query.loadFromUserQuery(searchText);
      DbTable dbt = DbTable.getDbTable(DbHelper.getDbHelper(mContext), tp);
      List<String> columnOrder = tp.getColumnOrder();
      return new TableData(mContext, dbt.getRaw(query,
          columnOrder.toArray(new String[columnOrder.size()])));
    }

    /**
     * Return a list of the display names for all the tables in the database
     * sorted in case insensitive order.
     *
     * @return
     */
    public JSONArray getTableDisplayNames() {
      Log.d(TAG, "called getTableDisplayNames()");
      initTpInfo();
      List<String> allNames = Arrays.asList(tpMap.keySet().toArray(new String[0]));
      Collections.sort(allNames, String.CASE_INSENSITIVE_ORDER);
      JSONArray result = new JSONArray((Collection<String>) allNames);
      return result;
    }

    /**
     * Launch the {@link CustomHomeScreenActivity} with the custom filename to
     * display.
     *
     * @param filename
     */
    public void launchHTML(String filename) {
      Log.d(TAG, "in launchHTML with filename: " + filename);
      Intent i = new Intent(mContext, CustomHomeScreenActivity.class);
      i.putExtra(CustomHomeScreenActivity.INTENT_KEY_FILENAME, filename);
      mContext.startActivity(i);
    }

    /**
     * Create an alert that will allow for a new table name. This might be to
     * rename an existing table, if isNewTable false, or it could be a new
     * table, if isNewTable is true.
     * <p>
     * This method is based on {@link TableManager.alertForNewTableName}. The
     * parameters are the same for the sake of consistency.
     * <p>
     * As this method does not access the javascript, the caller is responsible
     * for refreshing the displayed information.
     *
     * @param isNewTable
     * @param tableType
     *          this is the string representation of TableType. It must
     *          construct the correct value for {@link TableType.valueOf}.
     * @param tp
     * @param givenTableName
     */
    public void alertForNewTableName(final boolean isNewTable, final String tableTypeStr,
        final TableProperties tp, String givenTableName) {
      Log.d(TAG, "alertForNewTableName called");
      Log.d(TAG, "isNewTable: " + Boolean.toString(isNewTable));
      Log.d(TAG, "finalTableTypeStr: " + tableTypeStr);
      Log.d(TAG, "tp: " + tp);
      Log.d(TAG, "givenTableName: " + givenTableName);
      final TableType tableType = TableType.valueOf(tableTypeStr);
      AlertDialog newTableAlert;
      AlertDialog.Builder alert = new AlertDialog.Builder(mContext);
      alert.setTitle(mContext.getString(R.string.name_of_new_table));
      // An edit text for getting user input.
      final EditText input = new EditText(mContext);
      alert.setView(input);
      if (givenTableName != null) {
        input.setText(givenTableName);
      }
      // OK Action: create a new table.
      alert.setPositiveButton(mContext.getString(R.string.ok),
          new DialogInterface.OnClickListener() {

            @Override
            public void onClick(DialogInterface dialog, int which) {
              String newTableName = input.getText().toString().trim();
              if (newTableName == null || newTableName.equals("")) {
                Toast toast = Toast.makeText(mContext,
                    mContext.getString(R.string.error_table_name_empty), Toast.LENGTH_LONG);
                toast.show();
              } else {
                if (isNewTable) {
                  addTable(newTableName, tableType);
                } else {
                  tp.setDisplayName(newTableName);
                }
              }
            }
          });

      alert.setNegativeButton(R.string.cancel, new DialogInterface.OnClickListener() {

        @Override
        public void onClick(DialogInterface dialog, int which) {
          // Cancel it, do nothing.
        }
      });
      newTableAlert = alert.create();
      newTableAlert.getWindow().setSoftInputMode(
          WindowManager.LayoutParams.SOFT_INPUT_STATE_ALWAYS_VISIBLE);
      newTableAlert.show();
    }

    private void addTable(String tableName, TableType tableType) {
      String dbTableName = TableProperties.createDbTableName(dbh, tableName);
      TableProperties tp = TableProperties.addTable(dbh, dbTableName, dbTableName, tableName,
          tableType, KeyValueStore.Type.ACTIVE);
    }
  }

  public interface CustomViewCallbacks {
    /**
     * Get the string currently in the searchbox.
     *
     * @return
     */
    public String getSearchString();
  }
>>>>>>> 850c8b50

}<|MERGE_RESOLUTION|>--- conflicted
+++ resolved
@@ -572,64 +572,160 @@
         } else {
           return result;
         }
-<<<<<<< HEAD
-			CustomView.this.addRowWithCollectAndSpecificForm(tableName, formId,
-            formVersion, formRootElement, tpToReceiveAdd);
-		}
-
-		/**
-		 * Get a map of elementKey to value for the given row number.
-		 *
-		 * @param rowNum
-		 * @return
-		 */
-		private Map<String, String> getElementKeyToValueMapForRow(int rowNum) {
-			Map<String, String> elementKeyToValue = new HashMap<String, String>();
-			for (Entry<String, Integer> entry : colMap.entrySet()) {
-				ColumnProperties cp = tp.getColumnByDisplayName(entry.getKey());
-				String elementKey = cp.getElementKey();
-				String value = this.mTable.getData(rowNum, entry.getValue());
-				elementKeyToValue.put(elementKey, value);
-			}
-			return elementKeyToValue;
-		}
-
-	}
-
-	protected class Control {
-
-		private static final String TAG = "CustomView.Control";
-
-		protected Context mContext;
-//		private TableProperties[] allTps;
-//		private Map<String, TableProperties> tpMap;
-		private DbHelper dbh;
-
-		/**
-		 * This construct requires an activity rather than a context because we
-		 * want to be able to launch intents for result rather than merely
-		 * launch them on their own.
-		 *
-		 * @param activity
-		 *            the activity that will be holding the view
-		 */
-		public Control(Context context) {
-			this.mContext = context;
-			dbh = DbHelper.getDbHelper(mContext);
-			Log.d(TAG, "calling Control Constructor");
-		}
-
-		private void initTpInfo() {
-			if (tpMap != null) {
-				return;
-			}
-			tpMap = new HashMap<String, TableProperties>();
-			allTps = TableProperties.getTablePropertiesForAll(
-					DbHelper.getDbHelper(mContext), KeyValueStore.Type.ACTIVE);
-			for (TableProperties tp : allTps) {
-				tpMap.put(tp.getDisplayName(), tp);
-			}
-		}
+      } else {
+        return null;
+      }
+    }
+
+    /**
+     * Edit the row with collect. Uses the form specified in the table
+     * properties or else the ODKTables-generated default form.
+     *
+     * @param rowNumber
+     *          the number of the row to edit.
+     */
+    public void editRowWithCollect(int rowNumber) {
+      TableProperties tp = mTable.getTableProperties();
+      String rowId = this.mTable.getRowId(rowNumber);
+      Map<String, String> elementKeyToValue = getElementKeyToValueMapForRow(rowNumber);
+      Intent editRowIntent = CollectUtil.getIntentForOdkCollectEditRow(
+          CustomView.this.getContainerActivity(), tp, elementKeyToValue, null, null, null, rowId,
+          mTable.getInstanceName(rowNumber));
+      CollectUtil.launchCollectToEditRow(CustomView.this.getContainerActivity(), editRowIntent,
+          rowId);
+    }
+
+    /**
+     * Edit the row with collect.
+     * <p>
+     * Similar to {@link #editRowWithCollect()}, except that it allows you to
+     * edit the row with a specific form.
+     *
+     * @param rowNumber
+     *          the number of the row to be edited
+     * @param tableName
+     * @param formId
+     * @param formVersion
+     * @param formRootElement
+     */
+    public void editRowWithCollectAndSpecificForm(int rowNumber, String formId, String formVersion,
+        String formRootElement) {
+      TableProperties tp = mTable.getTableProperties();
+      String rowId = this.mTable.getRowId(rowNumber);
+      Map<String, String> elementKeyToValue = getElementKeyToValueMapForRow(rowNumber);
+      Intent editRowIntent = CollectUtil.getIntentForOdkCollectEditRow(
+          CustomView.this.getContainerActivity(), tp, elementKeyToValue, formId, formVersion,
+          formRootElement, rowId, mTable.getInstanceName(rowNumber));
+      CollectUtil.launchCollectToEditRow(CustomView.this.getContainerActivity(), editRowIntent,
+          rowId);
+    }
+
+    /**
+     * Add a row using collect and the default form.
+     *
+     * @param tableName
+     */
+    public void addRowWithCollect(String tableName) {
+      // The first thing we need to do is get the correct TableProperties.
+      TableProperties tp = mTable.getTableProperties();
+      TableProperties tpToReceiveAdd = null;
+      if (tableName == tp.getDisplayName()) {
+        tpToReceiveAdd = tp;
+      } else {
+        initTpInfo();
+        tpToReceiveAdd = tpMap.get(tableName);
+        if (tpToReceiveAdd == null) {
+          Log.e(TAG, "table [" + tableName + "] cannot have a row added"
+              + " because it could not be found");
+          return;
+        }
+      }
+      CustomView.this.addRowWithCollect(tableName, tpToReceiveAdd);
+    }
+
+    /**
+     * Add a row using Collect. This is the hook into the javascript. The
+     * activity holding this view must have implemented the onActivityReturn
+     * method appropriately to handle the result.
+     * <p>
+     * It allows you to specify a form other than that which may be the default
+     * for the table. It differs in {@link #addRow(String)} in that it lets you
+     * add the row using an arbitrary form.
+     */
+    public void addRowWithCollectAndSpecificForm(String tableName, String formId,
+        String formVersion, String formRootElement) {
+      // The first thing we need to do is get the correct TableProperties.
+      TableProperties tp = mTable.getTableProperties();
+      TableProperties tpToReceiveAdd = null;
+      if (tableName == tp.getDisplayName()) {
+        tpToReceiveAdd = tp;
+      } else {
+        initTpInfo();
+        tpToReceiveAdd = tpMap.get(tableName);
+        if (tpToReceiveAdd == null) {
+          Log.e(TAG, "table [" + tableName + "] cannot have a row added"
+              + " because it could not be found");
+          return;
+        }
+      }
+      CustomView.this.addRowWithCollectAndSpecificForm(tableName, formId, formVersion,
+          formRootElement, tpToReceiveAdd);
+    }
+
+    /**
+     * Get a map of elementKey to value for the given row number.
+     *
+     * @param rowNum
+     * @return
+     */
+    private Map<String, String> getElementKeyToValueMapForRow(int rowNum) {
+      TableProperties tp = mTable.getTableProperties();
+      Map<String, String> elementKeyToValue = new HashMap<String, String>();
+      for (Entry<String, Integer> entry : colMap.entrySet()) {
+        ColumnProperties cp = tp.getColumnByDisplayName(entry.getKey());
+        String elementKey = cp.getElementKey();
+        String value = this.mTable.getData(rowNum, entry.getValue());
+        elementKeyToValue.put(elementKey, value);
+      }
+      return elementKeyToValue;
+    }
+
+  }
+
+  protected class Control {
+
+    private static final String TAG = "CustomView.Control";
+
+    protected Context mContext;
+    // private TableProperties[] allTps;
+    // private Map<String, TableProperties> tpMap;
+    private DbHelper dbh;
+
+    /**
+     * This construct requires an activity rather than a context because we want
+     * to be able to launch intents for result rather than merely launch them on
+     * their own.
+     *
+     * @param activity
+     *          the activity that will be holding the view
+     */
+    public Control(Context context) {
+      this.mContext = context;
+      dbh = DbHelper.getDbHelper(mContext);
+      Log.d(TAG, "calling Control Constructor");
+    }
+
+    private void initTpInfo() {
+      if (tpMap != null) {
+        return;
+      }
+      tpMap = new HashMap<String, TableProperties>();
+      allTps = TableProperties.getTablePropertiesForAll(DbHelper.getDbHelper(mContext),
+          KeyValueStore.Type.ACTIVE);
+      for (TableProperties tp : allTps) {
+        tpMap.put(tp.getDisplayName(), tp);
+      }
+    }
 
 		/**
 		 * Opens the table specified by the tableName and searches this table
@@ -714,7 +810,7 @@
 			DbTable dbt = DbTable.getDbTable(DbHelper.getDbHelper(mContext),
 					tp.getTableId());
 			List<String> columnOrder = tp.getColumnOrder();
-			return new TableData(mContext, tp, dbt.getRaw(query,
+			return new TableData(mContext, dbt.getRaw(query,
 					columnOrder.toArray(new String[columnOrder.size()])));
 		}
 		
@@ -751,7 +847,7 @@
         }
         DbTable dbTable = DbTable.getDbTable(dbh, tp.getTableId());
         UserTable userTable = dbTable.rawSqlQuery(whereClause, selectionArgs);
-        TableData tableData = new TableData(mContext, tp, userTable);
+        TableData tableData = new TableData(mContext, userTable);
         return tableData;
 		}
 		
@@ -799,337 +895,6 @@
         return columnProperties.getElementKey();
 		}
 
-		/**
-		 * Return a list of the display names for all the tables in the database
-		 * sorted in case insensitive order.
-		 *
-		 * @return
-		 */
-		public JSONArray getTableDisplayNames() {
-			Log.d(TAG, "called getTableDisplayNames()");
-			initTpInfo();
-			List<String> allNames = Arrays.asList(tpMap.keySet().toArray(
-					new String[0]));
-			Collections.sort(allNames, String.CASE_INSENSITIVE_ORDER);
-			JSONArray result = new JSONArray((Collection<String>) allNames);
-			return result;
-		}
-
-		/**
-		 * Launch the {@link CustomHomeScreenActivity} with the custom filename
-		 * to display.
-		 *
-		 * @param filename
-		 */
-		public void launchHTML(String filename) {
-			Log.d(TAG, "in launchHTML with filename: " + filename);
-			Intent i = new Intent(mContext, CustomHomeScreenActivity.class);
-			i.putExtra(CustomHomeScreenActivity.INTENT_KEY_FILENAME, filename);
-			mContext.startActivity(i);
-		}
-
-		/**
-		 * Create an alert that will allow for a new table name. This might be
-		 * to rename an existing table, if isNewTable false, or it could be a
-		 * new table, if isNewTable is true.
-		 * <p>
-		 * This method is based on {@link TableManager.alertForNewTableName}.
-		 * The parameters are the same for the sake of consistency.
-		 * <p>
-		 * As this method does not access the javascript, the caller is
-		 * responsible for refreshing the displayed information.
-		 *
-		 * @param isNewTable
-		 * @param tableType
-		 *            this is the string representation of TableType. It must
-		 *            construct the correct value for {@link TableType.valueOf}.
-		 * @param tp
-		 * @param givenTableName
-		 */
-		public void alertForNewTableName(final boolean isNewTable,
-				final String tableTypeStr, final TableProperties tp,
-				String givenTableName) {
-			Log.d(TAG, "alertForNewTableName called");
-			Log.d(TAG, "isNewTable: " + Boolean.toString(isNewTable));
-			Log.d(TAG, "finalTableTypeStr: " + tableTypeStr);
-			Log.d(TAG, "tp: " + tp);
-			Log.d(TAG, "givenTableName: " + givenTableName);
-			final TableType tableType = TableType.valueOf(tableTypeStr);
-			AlertDialog newTableAlert;
-			AlertDialog.Builder alert = new AlertDialog.Builder(mContext);
-			alert.setTitle(mContext.getString(R.string.name_of_new_table));
-			// An edit text for getting user input.
-			final EditText input = new EditText(mContext);
-			alert.setView(input);
-			if (givenTableName != null) {
-				input.setText(givenTableName);
-			}
-			// OK Action: create a new table.
-			alert.setPositiveButton(mContext.getString(R.string.ok),
-					new DialogInterface.OnClickListener() {
-
-						@Override
-						public void onClick(DialogInterface dialog, int which) {
-							String newTableName = input.getText().toString()
-									.trim();
-							if (newTableName == null || newTableName.equals("")) {
-								Toast toast = Toast.makeText(
-										mContext,
-										mContext.getString(R.string.error_table_name_empty),
-										Toast.LENGTH_LONG);
-								toast.show();
-							} else {
-								if (isNewTable) {
-									addTable(newTableName, tableType);
-								} else {
-									tp.setDisplayName(newTableName);
-								}
-							}
-						}
-					});
-
-			alert.setNegativeButton(R.string.cancel,
-					new DialogInterface.OnClickListener() {
-
-						@Override
-						public void onClick(DialogInterface dialog, int which) {
-							// Cancel it, do nothing.
-						}
-					});
-			newTableAlert = alert.create();
-			newTableAlert.getWindow().setSoftInputMode(
-					WindowManager.LayoutParams.SOFT_INPUT_STATE_ALWAYS_VISIBLE);
-			newTableAlert.show();
-		}
-
-		private void addTable(String tableName, TableType tableType) {
-			String dbTableName = TableProperties.createDbTableName(dbh,
-					tableName);
-			TableProperties tp = TableProperties.addTable(dbh, dbTableName,
-					dbTableName, tableName, tableType,
-					KeyValueStore.Type.ACTIVE);
-		}
-	}
-	
-	public interface CustomViewCallbacks {
-	  /**
-	   * Get the string currently in the searchbox.
-	   * @return
-	   */
-	  public String getSearchString();
-	}
-=======
-      } else {
-        return null;
-      }
-    }
-
-    /**
-     * Edit the row with collect. Uses the form specified in the table
-     * properties or else the ODKTables-generated default form.
-     *
-     * @param rowNumber
-     *          the number of the row to edit.
-     */
-    public void editRowWithCollect(int rowNumber) {
-      TableProperties tp = mTable.getTableProperties();
-      String rowId = this.mTable.getRowId(rowNumber);
-      Map<String, String> elementKeyToValue = getElementKeyToValueMapForRow(rowNumber);
-      Intent editRowIntent = CollectUtil.getIntentForOdkCollectEditRow(
-          CustomView.this.getContainerActivity(), tp, elementKeyToValue, null, null, null, rowId,
-          mTable.getInstanceName(rowNumber));
-      CollectUtil.launchCollectToEditRow(CustomView.this.getContainerActivity(), editRowIntent,
-          rowId);
-    }
-
-    /**
-     * Edit the row with collect.
-     * <p>
-     * Similar to {@link #editRowWithCollect()}, except that it allows you to
-     * edit the row with a specific form.
-     *
-     * @param rowNumber
-     *          the number of the row to be edited
-     * @param tableName
-     * @param formId
-     * @param formVersion
-     * @param formRootElement
-     */
-    public void editRowWithCollectAndSpecificForm(int rowNumber, String formId, String formVersion,
-        String formRootElement) {
-      TableProperties tp = mTable.getTableProperties();
-      String rowId = this.mTable.getRowId(rowNumber);
-      Map<String, String> elementKeyToValue = getElementKeyToValueMapForRow(rowNumber);
-      Intent editRowIntent = CollectUtil.getIntentForOdkCollectEditRow(
-          CustomView.this.getContainerActivity(), tp, elementKeyToValue, formId, formVersion,
-          formRootElement, rowId, mTable.getInstanceName(rowNumber));
-      CollectUtil.launchCollectToEditRow(CustomView.this.getContainerActivity(), editRowIntent,
-          rowId);
-    }
-
-    /**
-     * Add a row using collect and the default form.
-     *
-     * @param tableName
-     */
-    public void addRowWithCollect(String tableName) {
-      // The first thing we need to do is get the correct TableProperties.
-      TableProperties tp = mTable.getTableProperties();
-      TableProperties tpToReceiveAdd = null;
-      if (tableName == tp.getDisplayName()) {
-        tpToReceiveAdd = tp;
-      } else {
-        initTpInfo();
-        tpToReceiveAdd = tpMap.get(tableName);
-        if (tpToReceiveAdd == null) {
-          Log.e(TAG, "table [" + tableName + "] cannot have a row added"
-              + " because it could not be found");
-          return;
-        }
-      }
-      CustomView.this.addRowWithCollect(tableName, tpToReceiveAdd);
-    }
-
-    /**
-     * Add a row using Collect. This is the hook into the javascript. The
-     * activity holding this view must have implemented the onActivityReturn
-     * method appropriately to handle the result.
-     * <p>
-     * It allows you to specify a form other than that which may be the default
-     * for the table. It differs in {@link #addRow(String)} in that it lets you
-     * add the row using an arbitrary form.
-     */
-    public void addRowWithCollectAndSpecificForm(String tableName, String formId,
-        String formVersion, String formRootElement) {
-      // The first thing we need to do is get the correct TableProperties.
-      TableProperties tp = mTable.getTableProperties();
-      TableProperties tpToReceiveAdd = null;
-      if (tableName == tp.getDisplayName()) {
-        tpToReceiveAdd = tp;
-      } else {
-        initTpInfo();
-        tpToReceiveAdd = tpMap.get(tableName);
-        if (tpToReceiveAdd == null) {
-          Log.e(TAG, "table [" + tableName + "] cannot have a row added"
-              + " because it could not be found");
-          return;
-        }
-      }
-      CustomView.this.addRowWithCollectAndSpecificForm(tableName, formId, formVersion,
-          formRootElement, tpToReceiveAdd);
-    }
-
-    /**
-     * Get a map of elementKey to value for the given row number.
-     *
-     * @param rowNum
-     * @return
-     */
-    private Map<String, String> getElementKeyToValueMapForRow(int rowNum) {
-      TableProperties tp = mTable.getTableProperties();
-      Map<String, String> elementKeyToValue = new HashMap<String, String>();
-      for (Entry<String, Integer> entry : colMap.entrySet()) {
-        ColumnProperties cp = tp.getColumnByDisplayName(entry.getKey());
-        String elementKey = cp.getElementKey();
-        String value = this.mTable.getData(rowNum, entry.getValue());
-        elementKeyToValue.put(elementKey, value);
-      }
-      return elementKeyToValue;
-    }
-
-  }
-
-  protected class Control {
-
-    private static final String TAG = "CustomView.Control";
-
-    protected Context mContext;
-    // private TableProperties[] allTps;
-    // private Map<String, TableProperties> tpMap;
-    private DbHelper dbh;
-
-    /**
-     * This construct requires an activity rather than a context because we want
-     * to be able to launch intents for result rather than merely launch them on
-     * their own.
-     *
-     * @param activity
-     *          the activity that will be holding the view
-     */
-    public Control(Context context) {
-      this.mContext = context;
-      dbh = DbHelper.getDbHelper(mContext);
-      Log.d(TAG, "calling Control Constructor");
-    }
-
-    private void initTpInfo() {
-      if (tpMap != null) {
-        return;
-      }
-      tpMap = new HashMap<String, TableProperties>();
-      allTps = TableProperties.getTablePropertiesForAll(DbHelper.getDbHelper(mContext),
-          KeyValueStore.Type.ACTIVE);
-      for (TableProperties tp : allTps) {
-        tpMap.put(tp.getDisplayName(), tp);
-      }
-    }
-
-    /**
-     * Opens the table specified by the tableName and searches this table with
-     * the given query. Uses the default view specified on the table. E.g. if it
-     * has been set to map view, the table will be opened to the map view.
-     *
-     * @param tableName
-     * @param query
-     * @return
-     */
-    public boolean openTable(String tableName, String query) {
-      Log.d(TAG, "in openTable for table: " + tableName);
-      initTpInfo();
-      if (!tpMap.containsKey(tableName)) {
-        Log.e(TAG, "tableName [" + tableName + "] not in map");
-        return false;
-      }
-      Log.e(TAG, "launching table activity for " + tableName);
-      Controller.launchTableActivity(mContext, tpMap.get(tableName), query, false);
-      return true;
-    }
-
-    /**
-     * Open the table specified by tableName as a list view with the filename
-     * specified by filename. The filename is relative to the odk tables path.
-     *
-     * @param tableName
-     * @param filename
-     * @return false if the table properties cannot be found, true if it opens.
-     */
-    public boolean openTableToListViewWithFile(String tableName, String searchText, String filename) {
-      initTpInfo();
-      TableProperties tp = tpMap.get(tableName);
-      if (tp == null) {
-        Log.e(TAG, "tableName [" + tableName + "] not in map");
-        return false;
-      }
-      String pathToTablesFolder = ODKFileUtils.getAppFolder(TableFileUtils.ODK_TABLES_APP_NAME);
-      String pathToFile = pathToTablesFolder + File.separator + filename;
-      Controller.launchListViewWithFileName(mContext, tp, searchText, null, false, pathToFile);
-      return true;
-    }
-
-    public TableData query(String tableName, String searchText) {
-      initTpInfo();
-      if (!tpMap.containsKey(tableName)) {
-        return null;
-      }
-      TableProperties tp = tpMap.get(tableName);
-      Query query = new Query(allTps, tp);
-      query.loadFromUserQuery(searchText);
-      DbTable dbt = DbTable.getDbTable(DbHelper.getDbHelper(mContext), tp);
-      List<String> columnOrder = tp.getColumnOrder();
-      return new TableData(mContext, dbt.getRaw(query,
-          columnOrder.toArray(new String[columnOrder.size()])));
-    }
-
     /**
      * Return a list of the display names for all the tables in the database
      * sorted in case insensitive order.
@@ -1242,6 +1007,5 @@
      */
     public String getSearchString();
   }
->>>>>>> 850c8b50
 
 }