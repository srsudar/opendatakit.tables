--- conflicted
+++ resolved
@@ -128,16 +128,9 @@
             String displayName, int tableType, String[] columnOrder,
             String[] primeColumns, String sortColumn,
             String readSecurityTableId, String writeSecurityTableId,
-<<<<<<< HEAD
-            int syncModificationNumber, String lastSyncTime,
-            String ovViewSettingsDbString, String coViewSettingsDbString,
-=======
-            String syncTag, String lastSyncTime,
-            int overviewViewType, String[] overviewViewSettings,
-            int collectionViewType, String[] collectionViewSettings,
->>>>>>> 62ba5c64
-            String detailViewFilename, String sumDisplayFormat, int syncState,
-            int transactioning) {
+            String syncTag, String lastSyncTime, String ovViewSettingsDbString,
+            String coViewSettingsDbString, String detailViewFilename,
+            String sumDisplayFormat, int syncState, int transactioning) {
         this.dbh = dbh;
         whereArgs = new String[] { String.valueOf(tableId) };
         this.tableId = tableId;
@@ -165,17 +158,19 @@
     public static TableProperties getTablePropertiesForTable(DbHelper dbh,
             String tableId) {
         TableProperties[] res = queryForTableProperties(dbh, ID_WHERE_SQL,
-                new String[] {tableId}, true);
+                new String[] {tableId});
         return res[0];
     }
     
     public static TableProperties[] getTablePropertiesForAll(DbHelper dbh) {
         return queryForTableProperties(dbh, null, null);
     }
-
-    public static TableProperties[] getTablePropertiesForDeleting(DbHelper dbh) {
-		return queryForTableProperties(dbh, STATE_WHERE_SQL,
-				new String[] { String.valueOf(SyncUtil.State.DELETING) }, true);
+    
+    public static TableProperties[] getTablePropertiesForDeleting(
+            DbHelper dbh) {
+        return queryForTableProperties(dbh, STATE_WHERE_SQL,
+                new String[] { String.valueOf(SyncUtil.State.DELETING) },
+                true);
     }
     
     public static TableProperties[] getTablePropertiesForDataTables(
@@ -195,7 +190,7 @@
         return queryForTableProperties(dbh, TYPE_WHERE_SQL,
                 new String[] { String.valueOf(TableType.SHORTCUT) });
     }
-
+    
     private static TableProperties[] queryForTableProperties(DbHelper dbh,
             String where, String[] whereArgs) {
         return queryForTableProperties(dbh, where, whereArgs, false);
@@ -203,12 +198,11 @@
     
     private static TableProperties[] queryForTableProperties(DbHelper dbh,
             String where, String[] whereArgs, boolean includeDeleting) {
-        if (!includeDeleting)
-        {
+        if (!includeDeleting) {
             where = (where == null) ?
-                    (DB_SYNC_STATE + " != " + SyncUtil.State.DELETING) :
-                    (where + " AND " + DB_SYNC_STATE + " != " +
-                            SyncUtil.State.DELETING);
+                        (DB_SYNC_STATE + " != " + SyncUtil.State.DELETING) :
+                        (where + " AND " + DB_SYNC_STATE + " != " +
+                                SyncUtil.State.DELETING);
         }
         SQLiteDatabase db = dbh.getReadableDatabase();
         Cursor c = db.query(DB_TABLENAME, INIT_COLUMNS, where, whereArgs, null,
@@ -223,8 +217,7 @@
         int sortColumnIndex = c.getColumnIndexOrThrow(DB_SORT_COLUMN);
         int rsTableId = c.getColumnIndexOrThrow(DB_READ_SECURITY_TABLE_ID);
         int wsTableId = c.getColumnIndexOrThrow(DB_WRITE_SECURITY_TABLE_ID);
-        int syncTagIndex = c.getColumnIndexOrThrow(
-                DB_SYNC_TAG);
+        int syncTagIndex = c.getColumnIndexOrThrow(DB_SYNC_TAG);
         int lastSyncTimeIndex = c.getColumnIndexOrThrow(DB_LAST_SYNC_TIME);
         int ovViewSettingsIndex = c.getColumnIndexOrThrow(DB_OV_VIEW_SETTINGS);
         int coViewSettingsIndex = c.getColumnIndexOrThrow(DB_CO_VIEW_SETTINGS);
@@ -314,12 +307,7 @@
         db.beginTransaction();
         TableProperties tp = new TableProperties(dbh, id, dbTableName,
                 displayName, tableType, new String[0], new String[0], null,
-<<<<<<< HEAD
-                null, null, -1, null, null, null, null, null,
-=======
-                null, null, null, null, ViewType.TABLE, new String[0],
-                ViewType.TABLE, new String[0], null, null,
->>>>>>> 62ba5c64
+                null, null, null, null, null, null, null, null,
                 SyncUtil.State.INSERTING, SyncUtil.Transactioning.FALSE);
         long result = db.insert(DB_TABLENAME, null, values);
         Log.d("TP", "row id=" + result);
@@ -737,8 +725,7 @@
     }
     
     /**
-     * @return the sync tag (or null if the table has never been
-     * synchronized)
+     * @return the sync tag (or null if the table has never been synchronized)
      */
     public String getSyncTag() {
         return syncTag;
