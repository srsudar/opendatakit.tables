--- conflicted
+++ resolved
@@ -3,6 +3,7 @@
 import org.opendatakit.common.android.data.TableProperties;
 import org.opendatakit.common.android.data.UserTable;
 import org.opendatakit.tables.activities.AbsBaseActivity;
+import org.opendatakit.tables.activities.AbsTableActivity;
 import org.opendatakit.tables.activities.TableDisplayActivity;
 
 import android.app.Activity;
@@ -13,13 +14,8 @@
  * @author sudar.sam@gmail.com
  *
  */
-<<<<<<< HEAD
-public abstract class AbsTableDisplayFragment extends Fragment {
-
-=======
 public abstract class AbsTableDisplayFragment extends AbsBaseFragment {
   
->>>>>>> 1631a408
   @Override
   public void onAttach(Activity activity) {
     super.onAttach(activity);
@@ -28,7 +24,7 @@
           TableDisplayActivity.class.getSimpleName());
     }
   }
-
+  
   /**
    * Get the {@link TableProperties} backing the {@link UserTable}.
    * @return
@@ -37,7 +33,7 @@
     TableProperties result = this.getUserTable().getTableProperties();
     return result;
   }
-
+  
   /**
    * Get the {@link UserTable} being held by the {@link TableDisplayActivity}.
    * @return
@@ -47,20 +43,7 @@
     UserTable result = activity.getUserTable();
     return result;
   }
-<<<<<<< HEAD
-
-  /**
-   * get the app name held by the {@link AbsBaseActivity}.
-   * @return
-   */
-  String getAppName() {
-    TableDisplayActivity activity = (TableDisplayActivity) getActivity();
-    return activity.getAppName();
-  }
-
-=======
   
->>>>>>> 1631a408
   /** Return the type of this fragment. */
   public abstract TableDisplayActivity.ViewFragmentType getFragmentType();
 
