--- conflicted
+++ resolved
@@ -8,11 +8,6 @@
 import org.opendatakit.tables.activities.AbsTableActivity;
 import org.opendatakit.tables.activities.TableDisplayActivity;
 import org.opendatakit.tables.activities.TableDisplayActivity.ViewFragmentType;
-<<<<<<< HEAD
-
-import android.app.Activity;
-import android.app.Fragment;
-=======
 import org.opendatakit.tables.types.FormType;
 import org.opendatakit.tables.utils.ActivityUtil;
 import org.opendatakit.tables.utils.CollectUtil;
@@ -21,7 +16,6 @@
 import org.opendatakit.tables.utils.SurveyUtil.SurveyFormParameters;
 
 import android.app.Activity;
->>>>>>> 1631a408
 import android.os.Bundle;
 import android.util.Log;
 import android.view.Menu;
@@ -35,13 +29,8 @@
  * @author sudar.sam@gmail.com
  *
  */
-<<<<<<< HEAD
-public class TopLevelTableMenuFragment extends Fragment {
-
-=======
 public class TopLevelTableMenuFragment extends AbsBaseFragment {
   
->>>>>>> 1631a408
   public interface ITopLevelTableMenuActivity {
     /**
      * Get the fragment type that is currently being displayed by the activity.
@@ -54,10 +43,10 @@
     public void showListFragment();
     public void showGraphFragment();
   }
-
-  private static final String TAG =
+  
+  private static final String TAG = 
       TopLevelTableMenuFragment.class.getSimpleName();
-
+  
   @Override
   public void onAttach(Activity activity) {
     super.onAttach(activity);
@@ -70,7 +59,7 @@
       		"an " + ITopLevelTableMenuActivity.class.getSimpleName());
     }
   }
-
+  
   @Override
   public void onCreate(Bundle savedInstanceState) {
     super.onCreate(savedInstanceState);
@@ -78,7 +67,7 @@
     // The whole point of this class is to display the menus.
     this.setHasOptionsMenu(true);
   }
-
+  
   @Override
   public void onCreateOptionsMenu(Menu menu, MenuInflater inflater) {
     super.onCreateOptionsMenu(menu, inflater);
@@ -91,7 +80,7 @@
         menu);
     selectCorrectViewType(retrieveInterfaceImpl(), menu);
   }
-
+  
   /**
    * Selects the correct view type that is being displayed by the
    * {@link ITopLevelTableMenuActivity}.
@@ -132,18 +121,18 @@
       Log.e(TAG, "view type not recognized: " + currentFragment);
     }
   }
-
+  
   /**
    * Retrieve the implementation of {@link ITopLevelTableMenuActivity} this
    * object is plugged into.
    * @return
    */
   ITopLevelTableMenuActivity retrieveInterfaceImpl() {
-    ITopLevelTableMenuActivity impl =
+    ITopLevelTableMenuActivity impl = 
         (ITopLevelTableMenuActivity) getActivity();
     return impl;
   }
-
+  
   @Override
   public boolean onOptionsItemSelected(MenuItem item) {
     ITopLevelTableMenuActivity interfaceImpl = retrieveInterfaceImpl();
@@ -204,7 +193,7 @@
       return super.onOptionsItemSelected(item);
     }
   };
-
+  
   /**
    * Retrieve the {@link TableViewType}s that are valid for the table
    * associated with the {@link TableDisplayActivity}.
@@ -213,7 +202,7 @@
   PossibleTableViewTypes getPossibleViewTypes() {
     return this.getTableProperties().getPossibleViewTypes();
   }
-
+  
   /**
    * Return the {@link TableProperties} associated with the Activity related
    * to this table.
@@ -223,7 +212,7 @@
     TableDisplayActivity activity = (TableDisplayActivity) this.getActivity();
     return activity.getTableProperties();
   }
-
+  
   /**
    * Disable or enable those menu items corresponding to view types that are
    * currently invalid or valid, respectively. The inflatedMenu must have
@@ -247,9 +236,5 @@
     mapItem.setEnabled(possibleViews.mapViewIsPossible());
     graphItem.setEnabled(possibleViews.graphViewIsPossible());
   }
-<<<<<<< HEAD
-
-=======
->>>>>>> 1631a408
 
 }