/*
 * Copyright (C) 2012 University of Washington
 *
 * Licensed under the Apache License, Version 2.0 (the "License"); you may not
 * use this file except in compliance with the License. You may obtain a copy of
 * the License at
 *
 * http://www.apache.org/licenses/LICENSE-2.0
 *
 * Unless required by applicable law or agreed to in writing, software
 * distributed under the License is distributed on an "AS IS" BASIS, WITHOUT
 * WARRANTIES OR CONDITIONS OF ANY KIND, either express or implied. See the
 * License for the specific language governing permissions and limitations under
 * the License.
 */
package org.opendatakit.tables.utils;

import java.io.File;
import java.io.FileInputStream;
import java.io.FileNotFoundException;
import java.io.FileOutputStream;
import java.io.IOException;
import java.io.InputStream;
import java.io.InputStreamReader;
import java.io.OutputStreamWriter;
import java.nio.charset.Charset;
import java.nio.charset.UnsupportedCharsetException;
import java.util.Collection;
import java.util.Date;
import java.util.HashMap;
import java.util.Locale;
import java.util.Map;
import java.util.TimeZone;
import java.util.UUID;

import org.apache.commons.lang3.CharEncoding;
import org.apache.commons.lang3.StringEscapeUtils;
import org.kxml2.io.KXmlParser;
import org.kxml2.kdom.Document;
import org.kxml2.kdom.Element;
import org.kxml2.kdom.Node;
import org.opendatakit.aggregate.odktables.rest.SavepointTypeManipulator;
import org.opendatakit.aggregate.odktables.rest.TableConstants;
import org.opendatakit.common.android.data.ColumnProperties;
import org.opendatakit.common.android.data.ColumnType;
import org.opendatakit.common.android.data.DbTable;
import org.opendatakit.common.android.data.KeyValueHelper;
import org.opendatakit.common.android.data.KeyValueStoreHelper;
import org.opendatakit.common.android.data.TableProperties;
import org.opendatakit.common.android.provider.FileProvider;
import org.opendatakit.common.android.utilities.ODKFileUtils;
import org.opendatakit.common.android.utilities.WebUtils;
import org.opendatakit.common.android.utils.DataUtil;
import org.opendatakit.tables.activities.Controller;
import org.xmlpull.v1.XmlPullParserException;

import android.app.Activity;
import android.content.ComponentName;
import android.content.ContentResolver;
import android.content.ContentValues;
import android.content.Context;
import android.content.Intent;
import android.content.SharedPreferences;
import android.database.Cursor;
import android.net.Uri;
import android.provider.BaseColumns;
import android.util.Log;

/**
 * Utility methods for using ODK Collect.
 *
 * @author:sudar.sam@gmail.com --and somebody else, unknown
 */
public class CollectUtil {

  private static final String COLLECT_KEY_LAST_STATUS_CHANGE_DATE = "date";

  private static final String TAG = "CollectUtil";

  public static final String KVS_PARTITION = "CollectUtil";
  public static final String KVS_ASPECT = "default";

  /**
   * This is the name of the shared preference to which collect util will save
   * the things it must retain. At the moment this is only the row id that is
   * being edited. The vast majority of state should not be saved here.
   */
  private static final String SHARED_PREFERENCE_NAME =
      "CollectUtil_Preference";
  /**
   * This is the key name of the preference whose value will be the row id that
   * is currently being edited.
   */
  private static final String PREFERENCE_KEY_EDITED_ROW_ID = "editedRowId";

  /**
   * This is the table id of the tableId that will be receiving an add row.
   * This is necessary because javascript views can launch adds for tables
   * other than themselves, and this preference will store which table id the
   * row should be added to.
   */
  private static final String PREFERENCE_KEY_TABLE_ID_ADD = "tableIdAdd";

  /*
   * The names here should match those in the version of collect that is on the
   * phone. They came from InstanceProviderApi.
   */
  public static final String COLLECT_KEY_STATUS = "status";
  public static final String COLLECT_KEY_STATUS_INCOMPLETE = "incomplete";
  public static final String COLLECT_KEY_STATUS_COMPLETE = "complete";
  public static final String COLLECT_KEY_CAN_EDIT_WHEN_COMPLETE =
      "canEditWhenComplete";
  public static final String COLLECT_KEY_SUBMISSION_URI = "submissionUri";
  public static final String COLLECT_KEY_INSTANCE_FILE_PATH =
      "instanceFilePath";
  public static final String COLLECT_KEY_JR_FORM_ID = "jrFormId";
  public static final String COLLECT_KEY_JR_VERSION = "jrVersion";
  public static final String COLLECT_KEY_DISPLAY_NAME = "displayName";
  public static final String COLLECT_INSTANCE_ORDER_BY =
      BaseColumns._ID + " asc";
  public static final String COLLECT_INSTANCE_AUTHORITY =
      "org.odk.collect.android.provider.odk.instances";
  public static final Uri CONTENT_INSTANCE_URI = Uri.parse(
      "content://" + COLLECT_INSTANCE_AUTHORITY + "/instances");

  public static final String COLLECT_FORM_AUTHORITY =
      "org.odk.collect.android.provider.odk.forms";
  public static final Uri CONTENT_FORM_URI =
      Uri.parse("content://" + COLLECT_FORM_AUTHORITY + "/forms");
  public static final String COLLECT_KEY_FORM_FILE_PATH = "formFilePath";

  private static final String COLLECT_FORMS_URI_STRING =
      "content://org.odk.collect.android.provider.odk.forms/forms";
  @SuppressWarnings("unused")
  private static final Uri ODKCOLLECT_FORMS_CONTENT_URI =
  Uri.parse(COLLECT_FORMS_URI_STRING);
  private static final String COLLECT_INSTANCES_URI_STRING =
      "content://org.odk.collect.android.provider.odk.instances/instances";
  private static final Uri COLLECT_INSTANCES_CONTENT_URI =
      Uri.parse(COLLECT_INSTANCES_URI_STRING);

  /********************
   * Keys present in the Key Value Store. These should represent data about the
   * form that is present if a form is defined for a particular table.
   ********************/
  public static final String KEY_FORM_VERSION =
      "CollectUtil.collectFormVersion";
  public static final String KEY_FORM_ID = "CollectUtil.formId";
  public static final String KEY_FORM_ROOT_ELEMENT = "CollectUtil.rootElement";

  /**
   * The default value of the root element for the form.
   */
  public static final String DEFAULT_ROOT_ELEMENT = "data";

  private static final String COLLECT_ADDROW_FORM_ID_PREFIX = "tablesId_";

  /**
   * Return the formId for the single file that will be written when there is
   * no custom form defined for a table.
   *
   * @param tp
   * @return
   */
  private static String getDefaultAddRowFormId(TableProperties tp) {
    return COLLECT_ADDROW_FORM_ID_PREFIX + tp.getTableId();
  }

  /**
   * This is the file name and path of the single file that will be written
   * that contains the key values of column name to data for a given row that
   * was created.
   *
   * @return
   */
  private static File getAddRowFormFile(TableProperties tp) {
    return new File(ODKFileUtils.getTablesFolder(tp.getAppName(),
        tp.getTableId()), "addrowform.xml");
  }

  /**
   * This is the file name and path of the single file that will be written
   * that contains the key values of column name to data for a given row that
   * will be edited.
   *
   * @return
   */
  private static File getEditRowFormFile(TableProperties tp, String rowId) {
    return new File(ODKFileUtils.getInstanceFolder(tp.getAppName(),
        tp.getTableId(), rowId), "editRowData.xml");
  }

  /**
   * Build a default form. This form will allow being swiped through, one field
   * at a time.
   *
   * @param file
   *          the file to write the form to
   * @param columns
   *          the columnProperties of the table.
   * @param title
   *          the title of the form
   * @param formId
   *          the id of the form
   * @return true if the file was successfully written
   */
  private static boolean buildBlankForm(
      File file,
      Collection<ColumnProperties> columns,
      String title,
      String formId) {
    OutputStreamWriter writer = null;
    try {
      FileOutputStream out = new FileOutputStream(file);
      writer = new OutputStreamWriter(out, CharEncoding.UTF_8);
      writer.write("<h:html xmlns=\"http://www.w3.org/2002/xforms\" "
          + "xmlns:h=\"http://www.w3.org/1999/xhtml\" "
          + "xmlns:ev=\"http://www.w3.org/2001/xml-events\" "
          + "xmlns:xsd=\"http://www.w3.org/2001/XMLSchema\" "
          + "xmlns:jr=\"http://openrosa.org/javarosa\">");
      writer.write("<h:head>");
      writer.write("<h:title>");
      writer.write(StringEscapeUtils.escapeXml(title));
      writer.write("</h:title>");
      writer.write("<model>");
      writer.write("<instance>");
      writer.write("<");
      writer.write(DEFAULT_ROOT_ELEMENT);
      writer.write(" ");
      writer.write("id=\"");
      writer.write(StringEscapeUtils.escapeXml(formId));
      writer.write("\">");
      for (ColumnProperties cp : columns) {
        writer.write("<");
        writer.write(cp.getElementKey());
        writer.write("/>");
      }
      writer.write("<meta><instanceID/></meta>");
      writer.write("</");
      writer.write(DEFAULT_ROOT_ELEMENT);
      writer.write(">");
      writer.write("</instance>");
      for (ColumnProperties cp : columns) {
        writer.write("<bind nodeset=\"/");
        writer.write(DEFAULT_ROOT_ELEMENT);
        writer.write("/");
        writer.write(cp.getElementKey());
        writer.write("\" type=\"");
        writer.write(cp.getColumnType().collectType());
        writer.write("\"/>");

      }
      writer.write("<bind nodeset=\"/");
      writer.write(DEFAULT_ROOT_ELEMENT);
      writer.write("/meta/instanceID\" type=\"string\" required=\"true()\"/>");

      writer.write("<itext>");
      writer.write("<translation lang=\"eng\">");
      for (ColumnProperties cp : columns) {
        writer.write("<text id=\"/");
        writer.write(DEFAULT_ROOT_ELEMENT);
        writer.write("/");
        writer.write(cp.getElementKey());
        writer.write(":label\">");
        writer.write("<value>");
        writer.write(cp.getLocalizedDisplayName());
        writer.write("</value>");
        writer.write("</text>");
      }
      writer.write("</translation>");
      writer.write("</itext>");
      writer.write("</model>");
      writer.write("</h:head>");
      writer.write("<h:body>");
      for (ColumnProperties cp : columns) {
        String type = cp.getColumnType().collectType();
        String action = "input";
        String additionalAttributes = "";
        if ( type.equals("binary") ) {
          action = "upload";
          additionalAttributes =
              " mediatype=\"" +
              cp.getColumnType().baseContentType() +
              "/*\"";
        }
        writer.write(
            "<" +
            action +
            additionalAttributes +
            " ref=\"/" +
            DEFAULT_ROOT_ELEMENT +
            "/" +
            cp.getElementKey() +
            "\">");
        writer.write(
            "<label ref=\"jr:itext('/" +
            DEFAULT_ROOT_ELEMENT +
            "/" +
            cp.getElementKey() +
            ":label')\"/>");
        writer.write("</" + action + ">");
      }
      writer.write("</h:body>");
      writer.write("</h:html>");
      writer.flush();
      writer.close();
      return true;
    } catch (IOException e) {
      // TODO Auto-generated catch block
      e.printStackTrace();
      return false;
    } finally {
      try {
        writer.close();
      } catch (IOException e) {
      }
    }
  }

  private static String getJrFormId(String filepath) {
    Document formDoc = parseForm(filepath);
    String namespace = formDoc.getRootElement().getNamespace();
    Element hhtmlEl = formDoc.getElement(namespace, "h:html");
    Element hheadEl = hhtmlEl.getElement(namespace, "h:head");
    Element modelEl = hheadEl.getElement(namespace, "model");
    Element instanceEl = modelEl.getElement(namespace, "instance");
    Element dataEl = instanceEl.getElement(1);
    return dataEl.getAttributeValue(namespace, "id");
  }

  private static Document parseForm(String filepath) {
    File xmlFile = new File(filepath);
    InputStream is;
    try {
      is = new FileInputStream(xmlFile);
    } catch (FileNotFoundException e) {
      throw new IllegalStateException(e);
    }
    // Now get the reader.
    InputStreamReader isr = null;
    try {
      isr = new InputStreamReader(is, Charset.forName(CharEncoding.UTF_8));
    } catch (UnsupportedCharsetException e) {
      Log.w(TAG, "UTF-8 wasn't supported--trying with default charset");
      isr = new InputStreamReader(is);
    }

    Document formDoc = new Document();
    KXmlParser formParser = new KXmlParser();
    try {
      formParser.setInput(isr);
      formDoc.parse(formParser);
    } catch (FileNotFoundException e) {
      // TODO Auto-generated catch block
      e.printStackTrace();
    } catch (XmlPullParserException e) {
      // TODO Auto-generated catch block
      e.printStackTrace();
    } catch (IOException e) {
      // TODO Auto-generated catch block
      e.printStackTrace();
    } finally {
      try {
        isr.close();
      } catch (IOException e) {
      }
    }
    return formDoc;
  }

  /**
   * Write the row for a table out to a file to later be inserted into an
   * existing Collect form. This existing form must match the fields specified
   * in params.
   * <p>
   * The file generated is at the location and name specified in
   * {@link DATA_FILE_PATH_AND_NAME}.
   *
   * @param table
   *          the user table
   * @param tp
   *          the TableProperties for the table represented by the table param
   * @param params
   *          the form parameters
   * @return true if the write succeeded
   */
  /*
   * The mechanics of this are modeled on the getIntentForOdkCollectEditRow
   * method in Controller that handles the case for editing every column in a
   * screen by screen fashion, generating the entire form on the fly.
   */
  private static boolean writeRowDataToBeEdited(Context context,
      Map<String, String> values, TableProperties tp,
      CollectFormParameters params, String rowId) {
    /*
     * This is currently implemented thinking that all you need to have is:
     *
     * <?xml version='1.0' ?><data id="tablesaddrowformid">
     *
     * followed by a series of:
     *
     * <columnName1>firstFieldData</columnName1> ...
     * <lastColumn>lastField</lastField>
     *
     * We will just go ahead and write all the fields/columns, knowing that the
     * form will simply ignore those for which it does not have matching entry
     * fields.
     */
    OutputStreamWriter writer = null;
    try {
      FileOutputStream out =
          new FileOutputStream(getEditRowFormFile(tp, rowId));
      writer = new OutputStreamWriter(out, CharEncoding.UTF_8);
      writer.write("<?xml version='1.0' ?><");
      writer.write(params.getRootElement());
      writer.write(" id=\"");
      writer.write(StringEscapeUtils.escapeXml(params.getFormId()));
      writer.write("\">");
<<<<<<< HEAD
      for (String elementKey : tp.getPersistedColumns()) {
        ColumnProperties cp = tp.getColumnByElementKey(elementKey);
        String value = (values == null) ? null : values.get(cp.getElementKey());
=======
      for (ColumnProperties cp : tp.getDatabaseColumns().values()) {
        String value = (values == null) ?
            null :
            values.get(cp.getElementKey());
>>>>>>> 1631a408
        writer.write("<");
        writer.write(cp.getElementKey());
        // TODO: share processing with UserTable.getDisplayTextOfData()
        ColumnType type = cp.getColumnType();
        if ( value != null &&
            (type == ColumnType.IMAGEURI ||
             type == ColumnType.AUDIOURI ||
             type == ColumnType.VIDEOURI ||
             type == ColumnType.MIMEURI )) {
          if ( value.trim().length() != 0 ) {
            @SuppressWarnings("unchecked")
            Map<String,String> ref =
              ODKFileUtils.mapper.readValue(value, Map.class);
            if ( ref != null ) {
              String uriFragment = ref.get("uriFragment");
              File f = FileProvider.getAsFile(
                  context,
                  tp.getAppName(),
                  uriFragment);
              value = f.getName();
            } else {
              value = null;
            }
          } else {
            value = null;
          }
        }
        if (value == null) {
          writer.write("/>");
        } else {
          writer.write(">");
          if ( type == ColumnType.IMAGEURI ||
               type == ColumnType.AUDIOURI ||
               type == ColumnType.VIDEOURI ||
               type == ColumnType.MIMEURI ) {
            writer.write(StringEscapeUtils.escapeXml(value));
          } else if ( type == ColumnType.GEOPOINT ) {
            // If value is an empty string we don't want to call split, as
            // we'll end up with a one length array of the empty string.
            String[] parts;
            if (value.equals("")) {
              parts = new String[0];
            } else {
              parts = value.split(",");
            }
            String sep = "";
            StringBuilder b = new StringBuilder();
            for ( String p : parts ) {
              b.append(sep);
              b.append(p.trim());
              sep = " ";
            }
            // and change it to have all for parts -- lat long alt acc
            for (int count = parts.length; count < 4; ++count ) {
              b.append(sep);
              b.append("-999999");
              sep = " ";
            }
            writer.write(StringEscapeUtils.escapeXml(b.toString()));
          } else if ( type == ColumnType.DATE ) {
            // TODO: get this in the correct format...
            writer.write(StringEscapeUtils.escapeXml(value));
          } else if ( type == ColumnType.DATETIME ) {
            writer.write(StringEscapeUtils.escapeXml(value));
          } else if ( type == ColumnType.TIME ) {
            writer.write(StringEscapeUtils.escapeXml(value));
          } else {
            writer.write(StringEscapeUtils.escapeXml(value));
          }
          writer.write("</");
          writer.write(cp.getElementKey());
          writer.write(">");
        }
      }
      writer.write("<meta>");
      writer.write("<instanceID>");
      writer.write(StringEscapeUtils.escapeXml(rowId));
      writer.write("</instanceID>");
      writer.write("</meta>");
      writer.write("</");
      writer.write(params.getRootElement());
      writer.write(">");
      writer.flush();
      writer.close();
      return true;
    } catch (IOException e) {
      Log.e(TAG, "IOException while writing data file");
      e.printStackTrace();
      return false;
    } finally {
      try {
        writer.close();
      } catch (IOException e) {
      }
    }
  }

  private static boolean isExistingCollectInstanceForRowData(
      TableProperties tp,
      String rowId,
      ContentResolver resolver) {

    Cursor c = null;
    try {
        String instanceFilePath =
            getEditRowFormFile(tp, rowId).getAbsolutePath();
        c = resolver.query(
            CONTENT_INSTANCE_URI,
            null,
            COLLECT_KEY_INSTANCE_FILE_PATH + "=?",
            new String[] { instanceFilePath },
            COLLECT_INSTANCE_ORDER_BY);
        if ( c.getCount() == 0 ) {
          c.close();
          return false;
        }
        c.close();
        return true;
    } catch (Exception e) {
      Log.w(
          TAG,
          "caught an exception while deleting an instance, " +
              "ignoring and proceeding");
      return true; // since we don't really know what is going on...
    } finally {
    	if ( c != null && !c.isClosed()) {
    		c.close();
    	}
    }
  }


  /**
   * Insert the values existing in the file specified by
   * {@link DATA_FILE_PATH_AND_NAME} into the form specified by params.
   * <p>
   * If the display name is not defined in the {@code params} parameter then
   * the string resource is used.
   * <p>
   * The inserted row is marked as INCOMPLETE.
   * <p>
   * PRECONDITION: in order to be populated with data, the data file containing
   * the row's data must have been written, most likely by calling
   * writeRowDataToBeEdited().
   * <p>
   * PRECONDITION: previous instances should already have been deleted by now,
   * or the passed in file names should be uniqued by adding timestamps, or
   * something.
   *
   * @param params
   *          the identifying parameters for the form. Should be the same
   *          object used to write the instance file.
   * @param rowNum
   *          the row number of the row being edited
   * @param resolver
   *          the ContentResolver of the activity making the request.
   * @return
   */
  /*
   * This is based on the code at: http://code.google.com/p/opendatakit/source/
   * browse/src/org/odk/collect/android/tasks/SaveToDiskTask.java?repo=collect
   * in the method updateInstanceDatabase().
   */
  private static Uri getUriForCollectInstanceForRowData(
      TableProperties tp,
      CollectFormParameters params,
      String rowId,
      boolean shouldUpdate,
      ContentResolver resolver) {

    String instanceFilePath = getEditRowFormFile(tp, rowId).getAbsolutePath();

    ContentValues values = new ContentValues();
    // First we need to fill the values with various little things.
    values.put(COLLECT_KEY_STATUS, COLLECT_KEY_STATUS_INCOMPLETE);
    values.put(COLLECT_KEY_CAN_EDIT_WHEN_COMPLETE, Boolean.toString(true));
    values.put(COLLECT_KEY_INSTANCE_FILE_PATH, instanceFilePath);
    values.put(COLLECT_KEY_JR_FORM_ID, params.getFormId());
    values.put(
        COLLECT_KEY_DISPLAY_NAME,
        params.getRowDisplayName() + "_" + WebUtils.iso8601Date(new Date()));
    // only add the version if it exists (ie not null)
    if (params.getFormVersion() != null) {
      values.put(COLLECT_KEY_JR_VERSION, params.getFormVersion());
    }

    Uri uriOfForm;
    if ( shouldUpdate ) {
      int count = resolver.update(
          CONTENT_INSTANCE_URI,
          values,
          COLLECT_KEY_INSTANCE_FILE_PATH + "=?",
          new String[] { instanceFilePath });
      if ( count == 0) {
        uriOfForm = resolver.insert(CONTENT_INSTANCE_URI, values);
      } else {
        Cursor c = null;
        try {
        	c = resolver.query(
        	    CONTENT_INSTANCE_URI,
        	    null,
        	    COLLECT_KEY_INSTANCE_FILE_PATH + "=?",
	          new String[] { instanceFilePath },
	          COLLECT_INSTANCE_ORDER_BY);

	        if ( c.moveToFirst() ) {
	          // we got a result, meaning that the form exists in collect.
	          // so we just need to set the URI.
	          int collectInstanceKey; // this is the primary key of the form in
	          // Collect's
	          // database.
	          collectInstanceKey =
	              c.getInt(c.getColumnIndexOrThrow(BaseColumns._ID));
	          uriOfForm =
	              (Uri.parse(CONTENT_INSTANCE_URI + "/" + collectInstanceKey));
	          c.close();
	        } else {
	          c.close();
	          throw new IllegalStateException(
	              "it was updated we should have found the record!");
	        }
        } finally {
        	if ( c != null && !c.isClosed() ) {
        		c.close();
        	}
        }
      }
    } else {
      // now we want to get the uri for the insertion.
        uriOfForm = resolver.insert(CONTENT_INSTANCE_URI, values);
    }
    return uriOfForm;
  }

  /**
   * Delete the form specified by the id given in the parameters. Does not
   * check form version.
   *
   * @param resolver
   *          ContentResolver of the calling activity
   * @param formId
   *          the id of the form to be deleted
   * @return the result of the the delete call
   */
  private static int deleteForm(ContentResolver resolver, String formId) {
    try {
      return resolver.delete(CONTENT_FORM_URI, COLLECT_KEY_JR_FORM_ID + "=?",
          new String[] { formId });
    } catch (Exception e) {
      Log.d(
          TAG,
          "caught an exception while deleting a form, returning 0 and " +
              "proceeding");
      return 0;
    }
  }

  /**
   * Insert a form into collect. Returns the URI of the inserted form. Note
   * that form version is not passed in with the content values and is likely
   * therefore not considered. (Not sure exactly how collect checks this.)
   * <p>
   * Precondition: the form should not exist in Collect before this call is
   * made. In other words, the a query made on the form should return no
   * results.
   *
   * @param resolver
   *          the ContentResolver of the calling activity
   * @param formFilePath
   *          the filePath to the form
   * @param displayName
   *          the displayName of the form
   * @param formId
   *          the id of the form
   * @return the result of the insert call, likely the URI of the resulting
   *         form. If the form was not first deleted there could be a problem
   */
  private static Uri insertFormIntoCollect(
      ContentResolver resolver,
      String formFilePath,
      String displayName,
      String formId) {
    ContentValues insertValues = new ContentValues();
    insertValues.put(COLLECT_KEY_FORM_FILE_PATH, formFilePath);
    insertValues.put(COLLECT_KEY_DISPLAY_NAME, displayName);
    insertValues.put(COLLECT_KEY_JR_FORM_ID, formId);
    return resolver.insert(CONTENT_FORM_URI, insertValues);
  }

  /**
   * Return the URI of the form for adding a row to a table. If the formId is
   * custom defined it must exist to Collect (most likely by putting the form
   * in Collect's form folder and starting Collect once). If the form does not
   * exist, it inserts the static addRowForm information into Collect.
   * <p>
   * Display name only matters if it is a programmatically generated form.
   * <p>
   * Precondition: If formId refers to a custom form, it must have already been
   * scanned in and known to exist to Collect. If the formId is not custom, but
   * refers to a form built on the fly, it should be the id of
   * {@link COLLECT_ADDROW_FORM_ID}, and the form should already have been
   * written.
   *
   * @param resolver
   *          ContentResolver of the calling activity
   * @param formId
   *          id of the form whose uri will be returned
   * @param formDisplayName
   *          display name of the table. Only pertinent if the form has been
   *          programmatically generated.
   * @return the uri of the form.
   */
  private static Uri getUriOfForm(ContentResolver resolver, String formId) {
    Uri resultUri = null;
    Cursor c = null;
    try {
      c = resolver.query(
          CollectUtil.CONTENT_FORM_URI,
          null,
          CollectUtil.COLLECT_KEY_JR_FORM_ID
          + "=?",
          new String[] { formId },
          null);
      if (!c.moveToFirst()) {
        Log.e(TAG, "query of Collect for form returned no results");
      } else {
        // we got a result, meaning that the form exists in collect.
        // so we just need to set the URI.
        int collectFormKey; // this is the primary key of the form in
        // Collect's
        // database.
        collectFormKey = c.getInt(c.getColumnIndexOrThrow(BaseColumns._ID));
        resultUri =
            (Uri.parse(CollectUtil.CONTENT_FORM_URI + "/" + collectFormKey));
      }
    } finally {
      if (c != null && !c.isClosed()) {
        c.close();
      }
    }
    return resultUri;
  }

  /**
   * This is a convenience method that should be called when generating
   * non-user defined forms for adding or editing rows. It calls, in this
   * order, {@link deleteForm}, {@link buildBlankForm}, and
   * {@link insertFormIntoCollect}.
   *
   * @param resolver
   *          content resolver of the calling activity
   * @param params
   * @param tp
   * @return true if every method returned successfully
   */
  private static boolean deleteWriteAndInsertFormIntoCollect(
      ContentResolver resolver,
      CollectFormParameters params,
      TableProperties tp) {
    if (params.isCustom()) {
      Log.e(TAG, "passed custom form to be deleted, rewritten, and "
          + "inserted into Collect. Not performing task.");
      return false;
    }
    CollectUtil.deleteForm(resolver, params.getFormId());
    // First we want to write the file.
    boolean writeSuccessful = CollectUtil.buildBlankForm(
        getAddRowFormFile(tp),
        tp.getColumnsInOrder(),
        tp.getLocalizedDisplayName(),
        params.getFormId());
    if (!writeSuccessful) {
      Log.e(TAG, "problem writing file for add row");
      return false;
    }
    // Now we want to insert the file.
    Uri insertedFormUri = CollectUtil.insertFormIntoCollect(
        resolver,
        getAddRowFormFile(tp).getAbsolutePath(),
        tp.getLocalizedDisplayName(),
        params.getFormId());
    if (insertedFormUri == null) {
      Log.e(TAG, "problem inserting form into collect, return uri was null");
      return false;
    }
    return true;
  }
  
  /**
   * Convenience method for calling
   * {@link #getIntentForOdkCollectAddRow(Context, TableProperties,
   * CollectFormParameters, Map)} followed by
   * {@link #launchCollectToAddRow(Activity, Intent, TableProperties)}. 
   * @param activity
   * @param tableProperties
   * @param collectFormParameters
   * @param prepopulatedValues
   */
  public static void addRowWithCollect(
      Activity activity,
      TableProperties tableProperties,
      CollectFormParameters collectFormParameters,
      Map<String, String> prepopulatedValues) {
    Intent addRowIntent = getIntentForOdkCollectAddRow(
        activity,
        tableProperties,
        collectFormParameters,
        prepopulatedValues);
    if (addRowIntent == null) {
      Log.e(TAG, "[addRowWithCollect] intent was null, returning");
      return;
    }
    launchCollectToAddRow(activity, addRowIntent, tableProperties);
  }
  
  /**
   * Launch Collect to edit a row. Convenience method for calling
   * {@link #getIntentForOdkCollectEditRow(Context, TableProperties, Map,
   * String, String, String, String) followed by
   * {@link #launchCollectToEditRow(Activity, Intent, String)}.
   * @param activity
   * @param appName
   * @param rowId
   * @param tableProperties
   * @param collectFormParameters
   */
  public static void editRowWithCollect(
      Activity activity,
      String appName,
      String rowId,
      TableProperties tableProperties,
      CollectFormParameters collectFormParameters) {
    Map<String, String> elementKeyToValue =
        WebViewUtil.getMapOfElementKeyToValue(tableProperties, rowId);
    Intent editRowIntent = getIntentForOdkCollectEditRow(
        activity,
        tableProperties,
        elementKeyToValue,
        collectFormParameters.getFormId(),
        collectFormParameters.getFormVersion(),
        collectFormParameters.getRootElement(),
        rowId);
    if (editRowIntent == null) {
      Log.e(TAG, "[editRowWithCollect] intent was null, doing nothing");
    } else {
      launchCollectToEditRow(
          activity,
          editRowIntent,
          rowId);
    }
  }

  /**
   * Identical to
   * {@link #getIntentForOdkCollectEditRow(Context, TableProperties, Map,
   * CollectFormParameters)}, except this method constructs the map of
   * elementKey to value for you.
   */
  /*
   * This is a move away from the general "odk add row" usage that is going on
   * when no row is defined. As I understand it, the new case will work as
   * follows.
   *
   * There exits an "tableEditRow" form for a particular table. This form, as I
   * understand it, must exist both in the tables directory, as well as in
   * Collect so that Collect can launch it with an Intent.
   *
   * You then also construct a "values" sort of file, that is the data from the
   * database that will pre-populate the fields. Mitch referred to something
   * like this as the "instance" file.
   *
   * Once you have both of these files, the form and the data, you insert the
   * data into the form. When you launch the form, it is then pre-populated
   * with data from the database.
   *
   * In order to make this work, the form must exist both within the places
   * Collect knows to look, as well as in the Tables folder. You also must know
   * the:
   *
   * collectFormVersion collectFormId collectXFormRootElement (default to
   * "data")
   *
   * These will most likely exist as keys in the key value store. They must
   * match the form.
   *
   * Other things needed will be:
   *
   * instanceFilePath // I think the filepath with all the values displayName //
   * just text, eg a row ID formId // the same thing as collectFormId?
   * formVersion status // either INCOMPLETE or COMPLETE
   *
   * Examples for how this is done in Collect can be found in the Collect code
   * in org.odk.collect.android.tasks.SaveToDiskTask.java, in the
   * updateInstanceDatabase() method.
   *
   * The functionality to construct the elementKeyToValue array from the rowNum
   * and table has been elevated. Now only the
   * CollectUtil.getIntentForOdkCollectEditRow(...) method is exposed.
   *
   * public static Intent getIntentForOdkCollectEditRow(Context context,
   * TableProperties tp, UserTable table, int rowNum, CollectFormParameters
   * params) { }
   */

  public static Intent getIntentForOdkCollectEditRow(
      Context context,
      TableProperties tp,
      Map<String, String> elementKeyToValue,
      String formId,
      String formVersion,
      String formRootElement,
      String rowId) {

    CollectFormParameters formParameters =
        CollectFormParameters.constructCollectFormParameters(tp);

    if (formId != null && !formId.equals("")) {
      formParameters.setFormId(formId);
    }
    if (formVersion != null && !formVersion.equals("")) {
      formParameters.setFormVersion(formVersion);
    }
    if (formRootElement != null && !formRootElement.equals("")) {
      formParameters.setRootElement(formRootElement);
    }
    Intent editRowIntent = CollectUtil.getIntentForOdkCollectEditRow(
        context,
        tp,
        elementKeyToValue,
        formParameters,
        rowId);

    return editRowIntent;
  }

  /**
   * Return an intent that can be used to edit a row.
   * <p>
   * The idea here is that we might want to edit a row of the table using a
   * pre-set Collect form. This form would be user-defined and would be a more
   * user-friendly thing that would display only the pertinent information for
   * a particular user.
   *
   * @param context
   * @param tp
   * @param elementKeyToValue
   * @param params
   * @return
   */
  private static Intent getIntentForOdkCollectEditRow(
      Context context,
      TableProperties tp,
      Map<String, String> elementKeyToValue,
      CollectFormParameters params,
      String rowId) {
    // Check if there is a custom form. If there is not, we want to delete
    // the old form and write the new form.
    if (!params.isCustom()) {
      boolean formIsReady = CollectUtil.deleteWriteAndInsertFormIntoCollect(
          context.getContentResolver(),
          params,
          tp);
      if (!formIsReady) {
        Log.e(TAG, "could not delete, write, or insert a generated form");
        return null;
      }
    }
    boolean shouldUpdate = CollectUtil.isExistingCollectInstanceForRowData(
        tp,
        rowId,
        context.getContentResolver());

    boolean writeDataSuccessful = CollectUtil.writeRowDataToBeEdited(
        context,
        elementKeyToValue,
        tp,
        params,
        rowId);
    if (!writeDataSuccessful) {
      Log.e(TAG, "could not write instance file successfully!");
    }
    Uri insertUri = CollectUtil.getUriForCollectInstanceForRowData(
        tp,
        params,
        rowId,
        shouldUpdate,
        context.getContentResolver());

    // Copied the below from getIntentForOdkCollectEditRow().
    Intent intent = new Intent();
    intent.setComponent(new ComponentName("org.odk.collect.android",
        "org.odk.collect.android.activities.FormEntryActivity"));
    intent.setAction(Intent.ACTION_EDIT);
    intent.setData(insertUri);
    //intent.putExtra("start", true); // jump right into form
    return intent;
  }

  /**
   * Launch collect with the given intent. This method should be used rather
   * than launching the activity yourself because the rowId needs to be
   * retained in order to update the database.
   *
   * @param activityToAwaitReturn
   * @param collectEditIntent
   * @param rowId
   */
  public static void launchCollectToEditRow(
      Activity activityToAwaitReturn,
      Intent collectEditIntent,
      String rowId) {
    // We want to be able to launch an edit row action from a variety of
    // different activities, such as the spreadsheet and the webviews. In
    // order to update the database, we must know what the row id of the row
    // was which we are editing. There appears to be no way to pass this
    // information to collect and have it return it to us, so we're going to
    // store it in a shared preference.
    //
    // Note that we aren't storing this in the key value store because it is
    // a very temporary bit of state that would be meaningless if the call
    // and return to/from collect was interrupted.
    SharedPreferences preferences = activityToAwaitReturn.getSharedPreferences(
        SHARED_PREFERENCE_NAME,
        Context.MODE_PRIVATE);
    preferences.edit().putString(PREFERENCE_KEY_EDITED_ROW_ID, rowId).commit();
    activityToAwaitReturn.startActivityForResult(
        collectEditIntent,
        Controller.RCODE_ODK_COLLECT_EDIT_ROW);
  }

  /**
   * Launch Collect with the given Intent. This method should be used rather
   * than launching the Intent yourself if the row is going to be added into a
   * table other than that which you are currently displaying. This method
   * handles storing the table id of that table so that it can be reclaimed
   * when the activity returns.
   * <p>
   * Launches with the return code
   * {@link Controller#RCODE_ODK_COLLECT_ADD_ROW_SPECIFIED_TABLE}.
   *
   * @param activityToAwaitReturn
   * @param collectAddIntent
   * @param tp
   *          the TableProperties of the table that will be receiving the add
   *          row from Collect
   */
  public static void launchCollectToAddRow(Activity activityToAwaitReturn,
      Intent collectAddIntent, TableProperties tp) {
    // We want to save the id of the table that is going to receive the row
    // that returns from Collect. We'll store it in a SharedPreference so
    // that we can get at it.
    SharedPreferences preferences = activityToAwaitReturn.getSharedPreferences(
        SHARED_PREFERENCE_NAME,
        Context.MODE_PRIVATE);
    preferences.edit().putString(
        PREFERENCE_KEY_TABLE_ID_ADD,
        tp.getTableId()).commit();
    activityToAwaitReturn.startActivityForResult(
        collectAddIntent,
        Controller.RCODE_ODK_COLLECT_ADD_ROW_SPECIFIED_TABLE);
  }
  /**
   * This gets a map of values for insertion into a row after returning from a
   * Collect form. It handles validating the values and removes nulls from the
   * map.
   *
   * @return
   */
  public static Map<String, String> getMapForInsertion(
      Context context,
      TableProperties tp,
      FormValues formValues) {
    DataUtil du = new DataUtil(Locale.ENGLISH, TimeZone.getDefault());;
    Map<String, String> values = new HashMap<String, String>();
    for (String elementKey : tp.getPersistedColumns()) {
      ColumnProperties cp = tp.getColumnByElementKey(elementKey);
      // we want to use element key here
      String value = formValues.formValues.get(elementKey);
      value = du.validifyValue(cp, formValues.formValues.get(elementKey));
      // reset b/c validifyValue can return null.
      ColumnType type = cp.getColumnType();
      if (type == ColumnType.AUDIOURI) {
        value = du.serializeAsMimeUri(
            context,
            tp,
            formValues.instanceID,
            type.baseContentType(),
            value);
      } else if (type == ColumnType.IMAGEURI) {
        value = du.serializeAsMimeUri(
            context,
            tp,
            formValues.instanceID,
            type.baseContentType(),
            value);
      } else if (type == ColumnType.MIMEURI) {
        value = du.serializeAsMimeUri(
            context,
            tp,
            formValues.instanceID,
            type.baseContentType(),
            value);
      } else if (type == ColumnType.VIDEOURI) {
        value = du.serializeAsMimeUri(
            context,
            tp,
            formValues.instanceID,
            type.baseContentType(),
            value);
      }
      if (value != null) {
        values.put(elementKey, value);
      }
    }
    return values;
  }

  /**
   * Returns true if the instance has been marked as complete/finalized. If the
   * instance cannot be found or is not marked as complete, returns false.
   *
   * @param context
   * @param instanceId
   * @return
   */
  private static boolean instanceIsFinalized(Context context, int instanceId) {
    String[] projection = { COLLECT_KEY_STATUS };
    String selection = "_id = ?";
    String[] selectionArgs = { instanceId + "" };
    Cursor c = null;
    try {
	    c = context.getContentResolver().query(
	        COLLECT_INSTANCES_CONTENT_URI,
	        projection,
	        selection,
	        selectionArgs,
	        COLLECT_INSTANCE_ORDER_BY);

	    if (c.getCount() == 0) {
	      return false;
	    }
	    c.moveToFirst();
	    String status =
	        c.getString(c.getColumnIndexOrThrow(COLLECT_KEY_STATUS));
	    // potential status values are incomplete, complete, submitted,
	    // submission_failed
	    // all but the incomplete status indicate a marked-as-complete record.
	    if (status != null && !status.equals(COLLECT_KEY_STATUS_INCOMPLETE)) {
	      return true;
	    } else {
	      return false;
	    }
    } finally {
    	if ( c != null && !c.isClosed()) {
    		c.close();
    	}
    }
  }

  private static class FormValues {
    Map<String,String> formValues = new HashMap<String,String>();
    Long timestamp; // should be endTime in form?
    String instanceID;
    String formId;
    String locale;
    String savepointCreator;

    FormValues() {};
  };

  /**
   * Return the Collect form values from the given instance id.
   *
   * @param context
   * @param instanceId
   * @return
   */
  public static FormValues getOdkCollectFormValuesFromInstanceId(
      Context context,
      int instanceId) {
    String[] projection = {
        COLLECT_KEY_LAST_STATUS_CHANGE_DATE,
        "displayName",
        "instanceFilePath" };
    String selection = "_id = ?";
    String[] selectionArgs = { (instanceId + "") };
    Cursor c = null;
    try {
    	c = context.getContentResolver().query(
    	    COLLECT_INSTANCES_CONTENT_URI,
    	    projection,
    		 selection,
    		 selectionArgs,
    		 null);
	    if (c.getCount() != 1) {
	      return null;
	    }
	    c.moveToFirst();
	    FormValues fv = new FormValues();
	    fv.timestamp = c.getLong(
	        c.getColumnIndexOrThrow(COLLECT_KEY_LAST_STATUS_CHANGE_DATE));
	    String instancepath = c.getString(
	        c.getColumnIndexOrThrow("instanceFilePath"));
	    File instanceFile = new File(instancepath);
	    parseXML(fv, instanceFile);
	    return fv;
    } finally {
    	if ( c != null && !c.isClosed() ) {
    		c.close();
    	}
    }
  }

  /**
   * Retrieves the tableId that was stored during the call to
   * {@link CollectUtil#launchCollectToAddRow(Activity, Intent,
   * TableProperties)}. Removes the tableId so that future calls to the same
   * method will return null.
   *
   * @param context
   * @return the stored tableId, or null if no tableId was found.
   */
  public static String retrieveAndRemoveTableIdForAddRow(Context context) {
    SharedPreferences sharedPreferences = context.getSharedPreferences(
        SHARED_PREFERENCE_NAME,
        Context.MODE_PRIVATE);
    String tableId = sharedPreferences.getString(
        PREFERENCE_KEY_TABLE_ID_ADD,
        null);
    sharedPreferences.edit().remove(PREFERENCE_KEY_TABLE_ID_ADD).commit();
    return tableId;
  }

  private static boolean updateRowFromOdkCollectInstance(
      Context context,
      String appName,
      TableProperties tp,
      int instanceId) {
    // First we need to check to make sure the row id is in the shared
    // preferences. If it's not, something has gone wrong.
    // TODO: This should be migrated to use metadata/instanceID in the
    // instance xpath.
    SharedPreferences sharedPreferences = context.getSharedPreferences(
        SHARED_PREFERENCE_NAME,
        Context.MODE_PRIVATE);
    String rowId = sharedPreferences.getString(
        PREFERENCE_KEY_EDITED_ROW_ID,
        null);
    if (rowId == null) {
      // Then it wasn't retained and something went wrong.
      Log.e(TAG, "rowId retrieved from shared preferences was null.");
      return false;
    }
    FormValues formValues = CollectUtil.getOdkCollectFormValuesFromInstanceId(
        context,
        instanceId);
    if (formValues == null) {
      return false;
    }
    Map<String, String> values = CollectUtil.getMapForInsertion(
        context,
        tp,
        formValues);
    DbTable dbTable = DbTable.getDbTable(tp);
    dbTable.updateRow(
        rowId,
        formValues.formId,
        formValues.locale,
        formValues.timestamp,
        formValues.savepointCreator,
        values);
    // If we made it here and there were no errors, then clear the row id
    // from the shared preferences. This is just a bit of housekeeping that
    // will mean there's no you could accidentally wind up overwriting the
    // wrong row.
    sharedPreferences.edit().remove(PREFERENCE_KEY_EDITED_ROW_ID).commit();
    return true;
  }

  /**
   * Returns false if the returnCode is not ok or if the instance pointed to by
   * the intent was not marked as finalized.
   * <p>
   * Otherwise returns the result of
   * {@link #updateRowFromOdkCollectInstance(Context, TableProperties, int)}.
   *
   * @param context
   * @param appName
   * @param tp
   * @param returnCode
   * @param data
   * @return
   */
  public static boolean handleOdkCollectEditReturn(
      Context context,
      String appName,
      TableProperties tp,
      int returnCode,
      Intent data) {
    if (returnCode != Activity.RESULT_OK) {
      Log.i(TAG, "return code wasn't OK not inserting " + "edited data.");
      return false;
    }
    int instanceId = Integer.valueOf(data.getData().getLastPathSegment());
    if (!instanceIsFinalized(context, instanceId)) {
      Log.i(TAG, "instance wasn't marked as finalized--not updating");
      return false;
    }
    return updateRowFromOdkCollectInstance(context, appName, tp, instanceId);
  }

  /**
   * Returns false if the returnCode is not ok or if the instance pointed to by
   * the intent was not marked as finalized.
   * <p>
   * Otherwise returns the result of
   * {@link #addRowFromOdkCollectInstance(Context, TableProperties, int)}.
   *
   * @param context
   * @param appName
   * @param tp
   * @param returnCode
   * @param data
   * @return
   */
  public static boolean handleOdkCollectAddReturn(
      Context context,
      String appName,
      TableProperties tp,
      int returnCode,
      Intent data) {
    if (returnCode != Activity.RESULT_OK) {
      Log.i(TAG, "return code wasn't OK --not adding row");
      return false;
    }
    int instanceId = Integer.valueOf(data.getData().getLastPathSegment());
    if (!instanceIsFinalized(context, instanceId)) {
      Log.i(TAG, "instance wasn't finalized--not adding");
      return false;
    }
    return addRowFromOdkCollectInstance(context, appName, tp, instanceId);
  }

  private static boolean addRowFromOdkCollectInstance(
      Context context,
      String appName,
      TableProperties tp,
      int instanceId) {
    FormValues formValues = CollectUtil.getOdkCollectFormValuesFromInstanceId(
        context,
        instanceId);
    if (formValues == null) {
      return false;
    }
    Map<String, String> values = getMapForInsertion(context, tp, formValues);
    DbTable dbTable = DbTable.getDbTable(tp);

    dbTable.addRow(
        formValues.instanceID,
        formValues.formId,
        formValues.locale,
        SavepointTypeManipulator.complete(),
        TableConstants.nanoSecondsFromMillis(formValues.timestamp),
        formValues.savepointCreator,
        null,
        null,
        null,
        values);

    return true;
  }

  public static Intent getIntentForOdkCollectAddRowByQuery(
      Context context,
      String appName,
      TableProperties tp,
      CollectFormParameters params) {
    Intent intentAddRow = CollectUtil.getIntentForOdkCollectAddRow(
        context,
        tp,
        params,
        null);
    return intentAddRow;
  }

  /**
   * Return an intent that can be launched to add a row.
   *
   * @param context
   * @param tp
   * @param params
   * @param elementKeyToValue
   *          values with which you want to prepopulate the add row form.
   * @return
   */
  public static Intent getIntentForOdkCollectAddRow(Context context,
      TableProperties tp, CollectFormParameters params,
      Map<String, String> elementKeyToValue) {
    /*
     * So, there are several things to check here. The first thing we want to do
     * is see if a custom form has been defined for this table. If there is not,
     * then we will need to write a custom one. When we do this, we will then
     * have to call delete on Collect to remove the old form, which may have
     * used the same id. This will not fail if a form has not been already been
     * written--delete will simply return 0.
     */
    // Check if there is a custom form. If there is not, we want to delete
    // the old form and write the new form.
    if (!params.isCustom()) {
      boolean formIsReady = CollectUtil.deleteWriteAndInsertFormIntoCollect(
          context.getContentResolver(),
          params,
          tp);
      if (!formIsReady) {
        Log.e(TAG, "could not delete, write, or insert a generated form");
        return null;
      }
    }
    // manufacture a rowId for this record...
    String rowId = "uuid:" + UUID.randomUUID().toString();

    boolean shouldUpdate = CollectUtil.isExistingCollectInstanceForRowData(
        tp,
        rowId,
        context.getContentResolver());

    // emit the empty or partially-populated instance
    // we've received some values to prepopulate the add row with.
    boolean writeDataSuccessful = CollectUtil.writeRowDataToBeEdited(
        context,
        elementKeyToValue,
        tp,
        params,
        rowId);
    if (!writeDataSuccessful) {
      Log.e(TAG, "could not write instance file successfully!");
    }
    // Here we'll just act as if we're inserting 0, which
    // really doesn't matter?
    Uri formToLaunch = CollectUtil.getUriForCollectInstanceForRowData(
        tp,
        params,
        rowId,
        shouldUpdate,
        context.getContentResolver());

    // And now finally create the intent.
    Intent intent = new Intent();
    intent.setComponent(new ComponentName("org.odk.collect.android",
        "org.odk.collect.android.activities.FormEntryActivity"));
    intent.setAction(Intent.ACTION_EDIT);
    intent.setData(formToLaunch);
    intent.putExtra("start", true); // jump right into form
    return intent;
  }

  /**
   * Parse the given xml file and return a map of element to value.
   * <p>
   * Based on Collect's {@code parseXML} in {@code FileUtils}.
   *
   * @param xmlFile
   * @return
   */
  private static void parseXML(FormValues fv, File xmlFile) {

    InputStream is;
    try {
      is = new FileInputStream(xmlFile);
    } catch (FileNotFoundException e) {
      throw new IllegalStateException(e);
    }
    // Now get the reader.
    InputStreamReader isr;
    try {
      isr = new InputStreamReader(is, Charset.forName(CharEncoding.UTF_8));
    } catch (UnsupportedCharsetException e) {
      Log.w(TAG, "UTF-8 wasn't supported--trying with default charset");
      isr = new InputStreamReader(is);
    }
    if (isr != null) {
      Document document;
      try {
        document = new Document();
        KXmlParser parser = new KXmlParser();
        try {
          parser.setInput(isr);
          document.parse(parser);
        } catch (XmlPullParserException e) {
          Log.e(TAG, "problem with xmlpullparse");
          e.printStackTrace();
        } catch (IOException e) {
          Log.e(TAG, "io exception when parsing");
          e.printStackTrace();
        }
      } finally {
        try {
          isr.close();
        } catch (IOException e) {
          Log.e(TAG, "couldn't close reader");
          e.printStackTrace();
        }
      }
      Element rootEl = document.getRootElement();
      fv.locale = Locale.getDefault().getLanguage();
      fv.formId = rootEl.getAttributeValue(null, "id");
      Node rootNode = rootEl.getRoot();
      Element dataEl = rootNode.getElement(0);
      for (int i = 0; i < dataEl.getChildCount(); i++) {
        Element child = dataEl.getElement(i);
        String key = child.getName();
        if ( key.equals("meta") ) {
          for ( int j = 0 ; j < child.getChildCount(); j++) {
            Element e = child.getElement(j);
            String name = e.getName();
            if ( name.equals("instanceID") ) {
              fv.instanceID = ODKFileUtils.getXMLText(e, false);
            }
          }
        } else {
          String value = ODKFileUtils.getXMLText(child, false);
          fv.formValues.put(key, value);
        }
      }
    }
  }

  /**
   * This is holds the most basic information needed to define a form to be
   * opened by Collect. Essentially it wraps the formVersion, formId, and
   * formXMLRootElement.
   * <p>
   * Its accessor methods return the default values or the set values as
   * appropriate, so that calling the getters will be safe and there will be no
   * need for checking returned values for null or whatever else.
   * <p>
   * At least at the moment, this is conceptualized to exist alongside the
   * current interaction with Collect, which writes out a complete form that
   * includes every column in the database on a single swipe through screen.
   * This instead is supposed to fill a pre-defined form that has been set by
   * the user.
   *
   * @author sudar.sam@gmail.com
   *
   */
  public static class CollectFormParameters {

    private String mFormId;
    private String mFormVersion;
    private String mFormXMLRootElement;
    private String mRowDisplayName;
    private boolean mIsCustom;


    @SuppressWarnings("unused")
    private CollectFormParameters() {
      // Just putting this here in case it needs to be serialized at some point
      // and someone forgets about this requirement.
    }

    /**
     * Create an object housing parameters for a Collect form. Very important is
     * the isCustom parameter, which should be true is a custom form has been
     * defined, and false otherwise. This will have implications for which forms
     * are used and deleted and created, and is very important to get right.
     *
     * @param isCustom
     * @param formId
     * @param formVersion
     * @param formXMLRootElement
     */
    public CollectFormParameters(
        boolean isCustom,
        String formId,
        String formVersion,
        String formXMLRootElement,
        String rowDisplayName) {
      this.mIsCustom = isCustom;
      this.mFormId = formId;
      this.mFormVersion = formVersion;
      this.mFormXMLRootElement = formXMLRootElement;
      this.mRowDisplayName = rowDisplayName;
    }

    public static CollectFormParameters constructDefaultCollectFormParameters(
        TableProperties tp) {
      return new CollectFormParameters(
          false,
          getDefaultAddRowFormId(tp),
          null,
          DEFAULT_ROOT_ELEMENT,
          tp.getLocalizedDisplayName());
    }

    /**
     * Construct a CollectFormProperties object from the given TableProperties.
     * The object is determined to have custom parameters if a formId can be
     * retrieved from the TableProperties object. Otherwise the default addrow
     * parameters are set. If no formVersion is defined, it is left as null, as
     * later on a check is used that if none is defined (ie is null), do not
     * insert it to a map. If no root element is defined, the default root
     * element is added.
     * <p>
     * The display name of the row will be the display name of the table.
     *
     * @param tp
     * @return
     */
    public static CollectFormParameters constructCollectFormParameters(
        TableProperties tp) {
      KeyValueStoreHelper kvsh =
          tp.getKeyValueStoreHelper(CollectUtil.KVS_PARTITION);
      KeyValueHelper aspectHelper =
          kvsh.getAspectHelper(CollectUtil.KVS_ASPECT);
      String formId = aspectHelper.getString(CollectUtil.KEY_FORM_ID);
      if (formId == null) {
        return new CollectFormParameters(
            false,
            getDefaultAddRowFormId(tp),
            null,
            DEFAULT_ROOT_ELEMENT,
            tp.getLocalizedDisplayName());
      }
      // Else we know it is custom.
      String formVersion =
          aspectHelper.getString(CollectUtil.KEY_FORM_VERSION);
      String rootElement =
          aspectHelper.getString(CollectUtil.KEY_FORM_ROOT_ELEMENT);
      if (rootElement == null) {
        rootElement = DEFAULT_ROOT_ELEMENT;
      }
      return new CollectFormParameters(
          true,
          formId,
          formVersion,
          rootElement,
          tp.getLocalizedDisplayName());
    }

    public void persist(TableProperties tp) {
      KeyValueStoreHelper kvsh =
          tp.getKeyValueStoreHelper(CollectUtil.KVS_PARTITION);
      KeyValueHelper aspectHelper =
          kvsh.getAspectHelper(CollectUtil.KVS_ASPECT);
      if ( this.isCustom() ) {
        aspectHelper.setString(CollectUtil.KEY_FORM_ID, this.mFormId);
        aspectHelper.setString(
            CollectUtil.KEY_FORM_VERSION,
            this.mFormVersion);
        aspectHelper.setString(
            CollectUtil.KEY_FORM_ROOT_ELEMENT,
            this.mFormXMLRootElement);
      } else {
        aspectHelper.removeKey(CollectUtil.KEY_FORM_ID);
        aspectHelper.removeKey(CollectUtil.KEY_FORM_VERSION);
        aspectHelper.removeKey(CollectUtil.KEY_FORM_ROOT_ELEMENT);
      }
    }

    /**
     * Sets the form id and marks the form as custom.
     *
     * @param formId
     */
    public void setFormId(String formId) {
      this.mFormId = formId;
      this.mIsCustom = true;
    }

    /**
     * Sets the form version and marks the form as custom.
     *
     * @param formVersion
     */
    public void setFormVersion(String formVersion) {
      this.mFormVersion = formVersion;
      this.mIsCustom = true;
    }

    /**
     * Sets the root element and marks the form as custom.
     *
     * @param rootElement
     */
    public void setRootElement(String rootElement) {
      this.mFormXMLRootElement = rootElement;
      this.mIsCustom = true;
    }

    /**
     * Sets the row display name and marks the form as custom.
     *
     * @param name
     */
    public void setRowDisplayName(String name) {
      this.mRowDisplayName = name;
      this.mIsCustom = true;
    }

    public void setIsCustom(boolean isCustom) {
      this.mIsCustom = isCustom;
    }

    public boolean isCustom() {
      return this.mIsCustom;
    }

    /**
     * Return the root element of the form to be used for writing. If none has
     * been set, returns the {@link DEFAULT_ROOT_ELEMENT}.
     *
     * @return
     */
    public String getRootElement() {
      if (this.mFormXMLRootElement == null) {
        return DEFAULT_ROOT_ELEMENT;
      } else {
        return this.mFormXMLRootElement;
      }
    }

    /**
     * Return the form version. This does not do any null checking. A null value
     * means that no form version has been specified and it should just be
     * omitted.
     *
     * @return
     */
    public String getFormVersion() {
      return this.mFormVersion;
    }

    /**
     * Return the ID of the form.
     *
     * @return
     */
    public String getFormId() {
      return this.mFormId;
    }

    public String getRowDisplayName() {
      return this.mRowDisplayName;
    }
  }
}<|MERGE_RESOLUTION|>--- conflicted
+++ resolved
@@ -416,16 +416,10 @@
       writer.write(" id=\"");
       writer.write(StringEscapeUtils.escapeXml(params.getFormId()));
       writer.write("\">");
-<<<<<<< HEAD
-      for (String elementKey : tp.getPersistedColumns()) {
-        ColumnProperties cp = tp.getColumnByElementKey(elementKey);
-        String value = (values == null) ? null : values.get(cp.getElementKey());
-=======
       for (ColumnProperties cp : tp.getDatabaseColumns().values()) {
         String value = (values == null) ?
             null :
             values.get(cp.getElementKey());
->>>>>>> 1631a408
         writer.write("<");
         writer.write(cp.getElementKey());
         // TODO: share processing with UserTable.getDisplayTextOfData()
@@ -1100,9 +1094,9 @@
       FormValues formValues) {
     DataUtil du = new DataUtil(Locale.ENGLISH, TimeZone.getDefault());;
     Map<String, String> values = new HashMap<String, String>();
-    for (String elementKey : tp.getPersistedColumns()) {
-      ColumnProperties cp = tp.getColumnByElementKey(elementKey);
+    for (ColumnProperties cp : tp.getDatabaseColumns().values()) {
       // we want to use element key here
+      String elementKey = cp.getElementKey();
       String value = formValues.formValues.get(elementKey);
       value = du.validifyValue(cp, formValues.formValues.get(elementKey));
       // reset b/c validifyValue can return null.
