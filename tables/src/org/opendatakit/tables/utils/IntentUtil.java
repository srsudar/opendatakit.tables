package org.opendatakit.tables.utils;

import org.opendatakit.tables.activities.TableDisplayActivity.ViewFragmentType;
import org.opendatakit.tables.utils.Constants.IntentKeys;

<<<<<<< HEAD
=======
import android.app.Activity;
>>>>>>> 1631a408
import android.os.Bundle;

/**
 *
 * @author sudar.sam@gmail.com
 *
 */
public class IntentUtil {

  /**
   * Retrieve the file name from the saved instance state or from the
   * activity's intent. Convenience method for calling
   * {@link #retrieveAppNameFromBundle(Bundle)} in the appropriate order,
   * respecting that savedInstanceState may be null.
   * <p>
   * If the file name is non-null in both bundles, savedInstanceState takes
   * precedent. 
   * @param savedInstanceState
   * @param activity
   * @return the file name, or null if the value does not exist in either
   * bundle.
   */
  public static String retrieveFileNameFromActivityOrSavedState(
      Bundle savedInstanceState,
      Activity activity) {
    String result = null;
    if (savedInstanceState != null) {
      result = retrieveFileNameFromBundle(savedInstanceState);
    }
    if (result == null) {
      result = retrieveFileNameFromBundle(activity.getIntent().getExtras());
    }
    return result;
  }
  
  /**
   * Retrieve a {@link SQLQueryStruct} from bundle. The various components
   * should be keyed to the SQL intent keys in {@link Constants.IntentKeys}.
   * @param bundle
   * @return
   */
  public static SQLQueryStruct getSQLQueryStructFromBundle(Bundle bundle) {
    String sqlWhereClause =
        bundle.getString(IntentKeys.SQL_WHERE);
    String[] sqlSelectionArgs = null;
    if (sqlWhereClause != null && sqlWhereClause.length() != 0) {
       sqlSelectionArgs = bundle.getStringArray(
          IntentKeys.SQL_SELECTION_ARGS);
    }
    String[] sqlGroupBy = bundle.getStringArray(IntentKeys.SQL_GROUP_BY_ARGS);
    String sqlHaving = null;
    if ( sqlGroupBy != null && sqlGroupBy.length != 0 ) {
      sqlHaving = bundle.getString(IntentKeys.SQL_HAVING);
    }
    String sqlOrderByElementKey = bundle.getString(
        IntentKeys.SQL_ORDER_BY_ELEMENT_KEY);
    String sqlOrderByDirection = null;
    if ( sqlOrderByElementKey != null && sqlOrderByElementKey.length() != 0 ) {
      sqlOrderByDirection = bundle.getString(
          IntentKeys.SQL_ORDER_BY_DIRECTION);
      if ( sqlOrderByDirection == null || sqlOrderByDirection.length() == 0 ) {
        sqlOrderByDirection = "ASC";
      }
    }
    SQLQueryStruct result = new SQLQueryStruct(
        sqlWhereClause,
        sqlSelectionArgs,
        sqlGroupBy,
        sqlHaving,
        sqlOrderByElementKey,
        sqlOrderByDirection);
    return result;
  }

  /**
   * Return the file name from the bundle. Convenience method for calling
   * {@link Bundle#getString(String)} with
   * {@link Constants.IntentKeys#FILE_NAME}.
   * @param bundle
   * @return the file name, null if it does not exist or if bundle is null
   */
  public static String retrieveFileNameFromBundle(Bundle bundle) {
    if (bundle == null) {
      return null;
    }
    String fileName = bundle.getString(Constants.IntentKeys.FILE_NAME);
    return fileName;
  }

  /**
   * Return the table id from the bundle. Convenience method for calling
   * {@link Bundle#getString(String)} with
   * {@link Constants.IntentKeys#TABLE_ID}.
   * @param bundle
   * @return the table id, null if it does not exist or if bundle is null
   */
  public static String retrieveTableIdFromBundle(Bundle bundle) {
    if (bundle == null) {
      return null;
    }
    String tableId = bundle.getString(IntentKeys.TABLE_ID);
    return tableId;
  }

  /**
   * Return the app name from the bundle. Convenience method for calling
   * {@link Bundle#getString(String)} with
   * {@link Constants.IntentKeys#APP_NAME}.
   * @param bundle
   * @return the app name, null if it does not exist or if bundle is null
   */
  public static String retrieveAppNameFromBundle(Bundle bundle) {
    if (bundle == null) {
      return null;
    }
    String appName = bundle.getString(IntentKeys.APP_NAME);
    return appName;
  }

  /**
   * Return the row id from the bundle. Convenience method for calling
   * {@link Bundle#getString(String)} with
   * {@link Constants.IntentKeys#ROW_ID}.
   * @param bundle
   * @return the row id, null if it does not exist or if bundle is null
   */
  public static String retrieveRowIdFromBundle(Bundle bundle) {
    if (bundle == null) {
      return null;
    }
    String rowId = bundle.getString(IntentKeys.ROW_ID);
    return rowId;
  }

  /**
   * Add values to intent to prepare to launch a detail view. Convenience
   * method for calling the corresponding methods in this class, including
   * {@link #addFragmentViewTypeToBundle(Bundle, ViewFragmentType)} with
   * {@link ViewFragmentType#DETAIL}.
   * @param intent
   * @param appName
   * @param tableId
   * @param rowId
   * @param fileName
   */
  public static void addDetailViewKeysToIntent(
      Bundle bundle,
      String appName,
      String tableId,
      String rowId,
      String fileName) {
    addAppNameToBundle(bundle, appName);
    addTableIdToBundle(bundle, tableId);
    addRowIdToBundle(bundle, rowId);
    addFileNameToBundle(bundle, fileName);
    addFragmentViewTypeToBundle(bundle, ViewFragmentType.DETAIL);
  }

  /**
   * Add viewFragmentType's {@link ViewFragmentType#name()} to bundle. If
   * bundle or viewFragmentType is null, does nothing.
   * @param bundle
   * @param viewFragmentType
   */
  public static void addFragmentViewTypeToBundle(
      Bundle bundle,
      ViewFragmentType viewFragmentType) {
    if (bundle != null && viewFragmentType != null) {
      bundle.putString(
          IntentKeys.TABLE_DISPLAY_VIEW_TYPE,
          viewFragmentType.name());
    }
  }

  /**
   * Add the sql keys to the bundle. Convenience method for calling the
   * corresponding add methods in this class.
   * @param bundle
   * @param whereClause
   * @param selectionArgs
   * @param groupBy
   * @param having
   * @param orderByElementKey
   * @param orderByDirection
   */
  public static void addSQLKeysToBundle(
      Bundle bundle,
      String whereClause,
      String[] selectionArgs,
      String[] groupBy,
      String having,
      String orderByElementKey,
      String orderByDirection) {
    addWhereClauseToBundle(bundle, whereClause);
    addSelectionArgsToBundle(bundle, selectionArgs);
    addGroupByToBundle(bundle, groupBy);
    addHavingToBundle(bundle, having);
    addOrderByElementKeyToBundle(bundle, orderByElementKey);
    addOrderByDirectionToBundle(bundle, orderByDirection);
  }

  /**
   * Add orderByElementKey to bundle keyed to
   *  {@link IntentKeys#SQL_ORDER_BY_ELEMENT_KEY}.
   * If bundle or orderByElementKey is null, does nothing.
   * @param bundle
   * @param whereClause
   */
  public static void addOrderByElementKeyToBundle(
      Bundle bundle,
      String orderByElementKey) {
    if (bundle != null && orderByElementKey != null) {
      bundle.putString(IntentKeys.SQL_ORDER_BY_ELEMENT_KEY, orderByElementKey);
    }
  }

  /**
   * Add orderByDirection to bundle keyed to
   *  {@link IntentKeys#SQL_ORDER_BY_DIRECTION}.
   * If bundle or orderByDirection is null, does nothing.
   * @param bundle
   * @param orderByDirection
   */
  public static void addOrderByDirectionToBundle(
      Bundle bundle,
      String orderByDirection) {
    if (bundle != null && orderByDirection != null) {
      bundle.putString(IntentKeys.SQL_ORDER_BY_DIRECTION, orderByDirection);
    }
  }

  /**
   * Add whereClause to bundle keyed to {@link IntentKeys#SQL_WHERE}.
   * If bundle or whereClause is null, does nothing.
   * @param bundle
   * @param whereClause
   */
  public static void addWhereClauseToBundle(
      Bundle bundle,
      String whereClause) {
    if (bundle != null && whereClause != null) {
      bundle.putString(IntentKeys.SQL_WHERE, whereClause);
    }
  }

  /**
   * Add selectionArgs to bundle keyed to
   * {@link IntentKeys#SQL_SELECTION_ARGS}.
   * If bundle or selectionArgs is null, does nothing.
   * @param bundle
   * @param selectionArgs
   */
  public static void addSelectionArgsToBundle(
      Bundle bundle,
      String[] selectionArgs) {
    if (bundle != null && selectionArgs != null) {
      bundle.putStringArray(IntentKeys.SQL_SELECTION_ARGS, selectionArgs);
    }
  }

  /**
   * Add having to bundle keyed to
   * {@link IntentKeys#SQL_HAVING}.
   * If bundle or having is null, does nothing.
   * @param bundle
   * @param having
   */
  public static void addHavingToBundle(Bundle bundle, String having) {
    if (bundle != null && having != null) {
      bundle.putString(IntentKeys.SQL_HAVING, having);
    }
  }

  /**
   * Add groupBy to bundle keyed to
   * {@link IntentKeys#SQL_GROUP_BY_ARGS}.
   * If bundle or groupBy is null, does nothing.
   * @param bundle
   * @param groupBy
   */
  public static void addGroupByToBundle(
      Bundle bundle,
      String[] groupBy) {
    if (bundle != null && groupBy != null) {
      bundle.putStringArray(IntentKeys.SQL_GROUP_BY_ARGS, groupBy);
    }
  }

  /**
   * Add appName to the bundle keyed to {@link Constants.IntentKeys#APP_NAME}.
   * If bundle or appName is null, does nothing.
   * @param bundle
   * @param appName
   */
  public static void addAppNameToBundle(Bundle bundle, String appName) {
    if (bundle != null && appName != null) {
      bundle.putString(Constants.IntentKeys.APP_NAME, appName);
    }
  }

  /**
   * Add tableId to bundle keyed to {@link Constants.IntentKeys#TABLE_ID}.
   * If bundle or appName is null, does nothing.
   * @param bundle
   * @param tableId
   */
  public static void addTableIdToBundle(Bundle bundle, String tableId) {
    if (bundle != null && tableId != null) {
      bundle.putString(Constants.IntentKeys.TABLE_ID, tableId);
    }
  }

  /**
   * Add rowId to bundle keyed to {@link Constants.IntentKeys#ROW_ID}.
   * If bundle or rowId is null, does nothing.
   * @param bundle
   * @param rowId
   */
  public static void addRowIdToBundle(Bundle bundle, String rowId) {
    if (bundle != null && rowId != null) {
      bundle.putString(Constants.IntentKeys.ROW_ID, rowId);
    }
  }

  /**
   * Add fileName to bundle keyed to {@link Constants.IntentKeys#FILE_NAME}.
   * If bundle or fileName is null, does nothing.
   * @param bundle
   * @param fileName
   */
  public static void addFileNameToBundle(Bundle bundle, String fileName) {
    if (bundle != null && fileName != null) {
      bundle.putString(Constants.IntentKeys.FILE_NAME, fileName);
    }
  }

}<|MERGE_RESOLUTION|>--- conflicted
+++ resolved
@@ -3,19 +3,16 @@
 import org.opendatakit.tables.activities.TableDisplayActivity.ViewFragmentType;
 import org.opendatakit.tables.utils.Constants.IntentKeys;
 
-<<<<<<< HEAD
-=======
 import android.app.Activity;
->>>>>>> 1631a408
 import android.os.Bundle;
 
 /**
- *
+ * 
  * @author sudar.sam@gmail.com
  *
  */
 public class IntentUtil {
-
+  
   /**
    * Retrieve the file name from the saved instance state or from the
    * activity's intent. Convenience method for calling
@@ -80,7 +77,7 @@
         sqlOrderByDirection);
     return result;
   }
-
+  
   /**
    * Return the file name from the bundle. Convenience method for calling
    * {@link Bundle#getString(String)} with
@@ -95,7 +92,7 @@
     String fileName = bundle.getString(Constants.IntentKeys.FILE_NAME);
     return fileName;
   }
-
+  
   /**
    * Return the table id from the bundle. Convenience method for calling
    * {@link Bundle#getString(String)} with
@@ -110,7 +107,7 @@
     String tableId = bundle.getString(IntentKeys.TABLE_ID);
     return tableId;
   }
-
+  
   /**
    * Return the app name from the bundle. Convenience method for calling
    * {@link Bundle#getString(String)} with
@@ -125,7 +122,7 @@
     String appName = bundle.getString(IntentKeys.APP_NAME);
     return appName;
   }
-
+  
   /**
    * Return the row id from the bundle. Convenience method for calling
    * {@link Bundle#getString(String)} with
@@ -140,7 +137,7 @@
     String rowId = bundle.getString(IntentKeys.ROW_ID);
     return rowId;
   }
-
+  
   /**
    * Add values to intent to prepare to launch a detail view. Convenience
    * method for calling the corresponding methods in this class, including
@@ -164,7 +161,7 @@
     addFileNameToBundle(bundle, fileName);
     addFragmentViewTypeToBundle(bundle, ViewFragmentType.DETAIL);
   }
-
+  
   /**
    * Add viewFragmentType's {@link ViewFragmentType#name()} to bundle. If
    * bundle or viewFragmentType is null, does nothing.
@@ -180,7 +177,7 @@
           viewFragmentType.name());
     }
   }
-
+  
   /**
    * Add the sql keys to the bundle. Convenience method for calling the
    * corresponding add methods in this class.
@@ -207,7 +204,7 @@
     addOrderByElementKeyToBundle(bundle, orderByElementKey);
     addOrderByDirectionToBundle(bundle, orderByDirection);
   }
-
+  
   /**
    * Add orderByElementKey to bundle keyed to
    *  {@link IntentKeys#SQL_ORDER_BY_ELEMENT_KEY}.
@@ -222,7 +219,7 @@
       bundle.putString(IntentKeys.SQL_ORDER_BY_ELEMENT_KEY, orderByElementKey);
     }
   }
-
+  
   /**
    * Add orderByDirection to bundle keyed to
    *  {@link IntentKeys#SQL_ORDER_BY_DIRECTION}.
@@ -237,7 +234,7 @@
       bundle.putString(IntentKeys.SQL_ORDER_BY_DIRECTION, orderByDirection);
     }
   }
-
+  
   /**
    * Add whereClause to bundle keyed to {@link IntentKeys#SQL_WHERE}.
    * If bundle or whereClause is null, does nothing.
@@ -251,7 +248,7 @@
       bundle.putString(IntentKeys.SQL_WHERE, whereClause);
     }
   }
-
+  
   /**
    * Add selectionArgs to bundle keyed to
    * {@link IntentKeys#SQL_SELECTION_ARGS}.
@@ -266,7 +263,7 @@
       bundle.putStringArray(IntentKeys.SQL_SELECTION_ARGS, selectionArgs);
     }
   }
-
+  
   /**
    * Add having to bundle keyed to
    * {@link IntentKeys#SQL_HAVING}.
@@ -279,7 +276,7 @@
       bundle.putString(IntentKeys.SQL_HAVING, having);
     }
   }
-
+  
   /**
    * Add groupBy to bundle keyed to
    * {@link IntentKeys#SQL_GROUP_BY_ARGS}.
@@ -294,7 +291,7 @@
       bundle.putStringArray(IntentKeys.SQL_GROUP_BY_ARGS, groupBy);
     }
   }
-
+  
   /**
    * Add appName to the bundle keyed to {@link Constants.IntentKeys#APP_NAME}.
    * If bundle or appName is null, does nothing.
@@ -306,7 +303,7 @@
       bundle.putString(Constants.IntentKeys.APP_NAME, appName);
     }
   }
-
+  
   /**
    * Add tableId to bundle keyed to {@link Constants.IntentKeys#TABLE_ID}.
    * If bundle or appName is null, does nothing.
@@ -318,7 +315,7 @@
       bundle.putString(Constants.IntentKeys.TABLE_ID, tableId);
     }
   }
-
+  
   /**
    * Add rowId to bundle keyed to {@link Constants.IntentKeys#ROW_ID}.
    * If bundle or rowId is null, does nothing.
@@ -330,7 +327,7 @@
       bundle.putString(Constants.IntentKeys.ROW_ID, rowId);
     }
   }
-
+  
   /**
    * Add fileName to bundle keyed to {@link Constants.IntentKeys#FILE_NAME}.
    * If bundle or fileName is null, does nothing.
