package org.opendatakit.tables.views.webkits;

import java.io.File;
import java.util.ArrayList;
import java.util.HashMap;
import java.util.Iterator;
import java.util.LinkedList;
import java.util.Locale;
import java.util.Map;
import java.util.TimeZone;

import org.json.JSONArray;
import org.json.JSONObject;
import org.opendatakit.common.android.data.ColumnProperties;
import org.opendatakit.common.android.data.ColumnType;
import org.opendatakit.common.android.data.DbTable;
import org.opendatakit.common.android.data.TableProperties;
import org.opendatakit.common.android.data.UserTable;
import org.opendatakit.common.android.database.DataModelDatabaseHelper;
import org.opendatakit.common.android.database.DataModelDatabaseHelperFactory;
import org.opendatakit.common.android.utilities.UrlUtils;
import org.opendatakit.common.android.utils.DataUtil;
import org.opendatakit.common.android.utils.NameUtil;
import org.opendatakit.tables.R;
import org.opendatakit.tables.activities.AbsBaseActivity;
import org.opendatakit.tables.activities.TableDisplayActivity;
import org.opendatakit.tables.activities.TableDisplayActivity.ViewFragmentType;
import org.opendatakit.tables.activities.WebViewActivity;
import org.opendatakit.tables.utils.CollectUtil;
import org.opendatakit.tables.utils.CollectUtil.CollectFormParameters;
import org.opendatakit.tables.utils.Constants;
import org.opendatakit.tables.utils.Constants.RequestCodes;
import org.opendatakit.tables.utils.IntentUtil;
import org.opendatakit.tables.utils.ODKDatabaseUtilsWrapper;
import org.opendatakit.tables.utils.SurveyUtil;
import org.opendatakit.tables.utils.SurveyUtil.SurveyFormParameters;
import org.opendatakit.tables.utils.WebViewUtil;

import android.app.Activity;
import android.app.AlertDialog;
import android.content.ContentValues;
import android.content.DialogInterface;
import android.content.Intent;
import android.database.sqlite.SQLiteDatabase;
import android.net.Uri;
import android.os.Build;
import android.os.Bundle;
import android.util.Log;
import android.view.WindowManager;
import android.widget.EditText;
import android.widget.Toast;

public class Control {

  private static final String TAG = Control.class.getSimpleName();

  protected Activity mActivity;
  protected String mAppName;

  public Object getJavascriptInterfaceWithWeakReference() {
    return new ControlIf(this);
  }

  // hold onto references to all the results returned to the WebKit
  private LinkedList<TableData> queryResults = new LinkedList<TableData>();

  /**
   * This construct requires an activity rather than a context because we want
   * to be able to launch intents for result rather than merely launch them on
   * their own.
   *
   * @param activity
   *          the activity that will be holding the view
   */
  public Control(Activity activity, String appName) {
    this.mActivity = activity;
    this.mAppName = appName;
  }

  /**
   * Retrieve the {@link TableProperties} for the given tableId.
   * @param tableId
   * @return
   */
  TableProperties retrieveTablePropertiesForTable(String tableId) {
    TableProperties result =
        TableProperties.getTablePropertiesForTable(
          this.mActivity,
          this.mAppName,
          tableId);
    return result;
  }

  /**
   * Start the detail view.
   * @param tableId
   * @param rowId
   * @param relativePath
   * @return
   */
  boolean helperLaunchDetailView(
      String tableId,
      String rowId,
      String relativePath) {
    Bundle bundle = new Bundle();
    String appName = retrieveAppName();
    IntentUtil.addDetailViewKeysToIntent(
        bundle,
        appName,
        tableId,
        rowId,
        relativePath);
    Intent intent = this.getTableDisplayActivityIntentWithBundle(bundle);
    this.mActivity.startActivityForResult(intent, RequestCodes.LAUNCH_VIEW);
    return true;
  }

  /**
   * Retrieve the app name that should be used from the parent activity.
   * @return
   */
  String retrieveAppName() {
    if (!(this.mActivity instanceof AbsBaseActivity)) {
      throw new IllegalStateException(
          Control.class.getSimpleName() +
          " must be have an " +
          AbsBaseActivity.class.getSimpleName());
    }
    AbsBaseActivity baseActivity = (AbsBaseActivity) this.mActivity;
    return baseActivity.getAppName();
  }


  /**
   * @see {@link ControlIf#openDetailView(String, String, String)}
   */
  public boolean openDetailViewWithFile(
      String tableId,
      String rowId,
      String relativePath) {
    return this.helperLaunchDetailView(tableId, rowId, relativePath);
  }

  /**
   * Actually open the table. The sql-related parameters are null safe, so
   * only pass them in if necessary.
   *
   * @see {@link ControlIf#openTableWithSqlQuery(String, String, String[])}
   * @param tableId
   * @param sqlWhereClause
   * @param sqlSelectionArgs
   * @return
   */
  public boolean helperOpenTable(
      String tableId,
      String sqlWhereClause,
      String[] sqlSelectionArgs,
      String[] sqlGroupBy,
      String sqlHaving,
      String sqlOrderByElementName,
      String sqlOrderByDirection) {
    return this.helperLaunchDefaultView(
        tableId,
        sqlWhereClause,
        sqlSelectionArgs,
        sqlGroupBy,
        sqlHaving,
        sqlOrderByElementName,
        sqlOrderByDirection);
  }

  /**
   * Actually open the table. The sql-related parameters are null safe, so
   * only pass them in if necessary.
   *
   * @see {@link ControlIf#openTableWithSqlQuery(String, String, String[])}
   * @param tableId
   * @param sqlWhereClause
   * @param sqlSelectionArgs
   * @return
   */
  boolean helperLaunchDefaultView(
      String tableId,
      String sqlWhereClause,
      String[] sqlSelectionArgs,
      String[] sqlGroupBy,
      String sqlHaving,
      String sqlOrderByElementKey,
      String sqlOrderByDirection) {
    return this.helperLaunchView(
        tableId,
        sqlWhereClause,
        sqlSelectionArgs,
        sqlGroupBy,
        sqlHaving,
        sqlOrderByElementKey,
        sqlOrderByDirection,
        null,
        null);
  }

  /**
   * Open the table to the given view type. The relativePath parameter is
   * null safe, and if not present will not be added. The default behavior
   * of the corresponding fragment will be followed, which should be to try
   * and use a default file.
   * @param tableId
   * @param sqlWhereClause
   * @param sqlSelectionArgs
   * @param sqlGroupBy
   * @param sqlHaving
   * @param sqlOrderByElementKey
   * @param sqlOrderByDirection
   * @param viewType the view type. Cannot be
   *  {@link ViewFragmentType#DETAIL}, which has its own method,
   *  {@link #helperLaunchDefaultView(String, String, String[], String[],
   *  String, String, String)}
   *  with additional parameters.
   * @param relativePath
   * @return
   * @throws IllegalArgumentException if viewType is
   *  {@link ViewFragmentType#DETAIL}.
   */
  boolean helperLaunchView(
      String tableId,
      String sqlWhereClause,
      String[] sqlSelectionArgs,
      String[] sqlGroupBy,
      String sqlHaving,
      String sqlOrderByElementKey,
      String sqlOrderByDirection,
      ViewFragmentType viewType,
      String relativePath) {
    if (viewType == ViewFragmentType.DETAIL) {
      throw new IllegalArgumentException("Cannot use this method to " +
          "launch a detail view. Use helperLaunchDetailView instead.");
    }
    Bundle bundle = new Bundle();
    IntentUtil.addSQLKeysToBundle(
        bundle,
        sqlWhereClause,
        sqlSelectionArgs,
        sqlGroupBy,
        sqlHaving,
        sqlOrderByElementKey,
        sqlOrderByDirection);
    IntentUtil.addTableIdToBundle(bundle, tableId);
    IntentUtil.addFragmentViewTypeToBundle(bundle, viewType);
    IntentUtil.addFileNameToBundle(bundle, relativePath);
    Intent intent = getTableDisplayActivityIntentWithBundle(bundle);
    this.mActivity.startActivityForResult(intent, RequestCodes.LAUNCH_VIEW);
    return true;
  }

  /**
   * Create a new {@link Intent} to launch {@link TableDisplayActivity} with
   * the contents of bundle added to the intent's extras. The appName is
   * already added to the bundle.
   * @param bundle
   * @return
   */
  private Intent getTableDisplayActivityIntentWithBundle(Bundle bundle) {
    Intent intent = new Intent(this.mActivity, TableDisplayActivity.class);
    intent.putExtras(bundle);
    String appName = retrieveAppName();
    IntentUtil.addAppNameToBundle(intent.getExtras(), appName);
    return intent;
  }


  /**
   * Actually open the table with the file. see
   * {@link ControlIf#launchListView(String, String, String, String[],
   * String[], String, String, String)}
   *
   * @param tableId
   * @param relativePath
   *          the path relative to the app folder
   * @param sqlWhereClause
   * @param sqlSelectionArgs
   * @return
   */
  public boolean helperOpenTableWithFile(
      String tableId,
      String relativePath,
      String sqlWhereClause,
      String[] sqlSelectionArgs,
      String[] sqlGroupBy,
      String sqlHaving,
      String sqlOrderByElementKey,
      String sqlOrderByDirection) {
    // ViewFragmentType.LIST displays a file with information about the
    // entire table, so we use that here.
    return this.helperLaunchView(
        tableId,
        sqlWhereClause,
        sqlSelectionArgs,
        sqlGroupBy,
        sqlHaving,
        sqlOrderByElementKey,
        sqlOrderByDirection,
        ViewFragmentType.LIST,
        relativePath);
  }

  /**
   * Open the table to the map view.
   *
   * @see {@link ControlIf#openTableToMapViewWithSqlQuery(String, String,
   * String[])}
   * @param tableId
   * @param sqlWhereClause
   * @param sqlSelectionArgs
   * @return
   */
  public boolean helperOpenTableToMapView(
      String tableId,
      String relativePath,
      String sqlWhereClause,
      String[] sqlSelectionArgs,
      String[] sqlGroupBy,
      String sqlHaving,
      String sqlOrderByElementKey,
      String sqlOrderByDirection) {
    Log.e(TAG, "NOTE THAT THE SPECIFIC MAP VIEW FILE IS NOT SUPPORTED");
    return this.helperLaunchView(
        tableId,
        sqlWhereClause,
        sqlSelectionArgs,
        sqlGroupBy,
        sqlHaving,
        sqlOrderByElementKey,
        sqlOrderByDirection,
        ViewFragmentType.MAP,
        relativePath);
  }

  /**
   * Open the table to the spreadsheet view.
   *
   * @see {@link ControlIf#openTableToSpreadsheetViewWithSqlQuery(String,
   * String, String[])}
   * @param tableId
   * @param sqlWhereClause
   * @param sqlSelectionArgs
   * @return
   */
  public boolean helperOpenTableToSpreadsheetView(
      String tableId,
      String sqlWhereClause,
      String[] sqlSelectionArgs,
      String[] sqlGroupBy,
      String sqlHaving,
      String sqlOrderByElementKey,
      String sqlOrderByDirection) {
    // No relativePath for spreadsheet.
    return this.helperLaunchView(
        tableId,
        sqlWhereClause,
        sqlSelectionArgs,
        sqlGroupBy,
        sqlHaving,
        sqlOrderByElementKey,
        sqlOrderByDirection,
        ViewFragmentType.SPREADSHEET,
        null);
  }

  /**
   * @see {@link ControlIf#releaseQueryResources(String)}
   */
  public void releaseQueryResources(String tableId) {
    Iterator<TableData> iter = queryResults.iterator();
    while (iter.hasNext()) {
      TableData td = iter.next();
      if (td.getTableId().equals(tableId)) {
        iter.remove();
      }
    }
  }

  /**
   * Query the database using sql. Only returns the columns for the table
   * specified by the tableName parameter.
   * <p>
   * Any arguments in the WHERE statement must be replaced by "?" and
   * contained in order in the selectionArgs array. In this sense it is
   * exactly a sql select minus the WHERE.
   * <p>
   * For example, if you wanted all the rows where the column foo equaled bar,
   * the where clause would be "foo = ? " and the selection args would be
   * ["bar"].
   *
   * @see {@link ControlIf#query(String, String, String[])}
   *
   * @param tableId
   *          the display name of the table for which you want the columns to
   *          be returned.
   * @param whereClause
   *          the where clause for the selection. This is the body of the "WHERE"
   *          clause WITHOUT the "WHERE"
   *          References to other tables, e.g. for joins, in this statement
   *          must use the name of the table as returned by
   *          {@link getDbNameForTable}.
   * @param selectionArgs
   * @return
   */
  public TableData query(
      String tableId,
      String whereClause,
      String[] selectionArgs,
      String[] groupBy,
      String having,
      String orderByElementKey,
      String orderByDirection) {
    TableData tableData = queryForTableData(
        tableId,
        whereClause, selectionArgs,
        groupBy, having, orderByElementKey, orderByDirection);
    /**
     * IMPORTANT: remember the td. The interfaces will hold weak references
     * to them, so we need a strong reference to prevent GC.
     */
    queryResults.add(tableData);
    return tableData;
  }

  /**
   * @see {@link ControlIf#getAllTableIds()}
   */
  public String getAllTableIds() {
    ArrayList<String> tableIdsList = new ArrayList<String>();
    tableIdsList.addAll(TableProperties.getAllTableIds(this.mActivity, this.mAppName));

    JSONArray result = new JSONArray(tableIdsList);
    return result.toString();
  }

  /**
   * @see {@link ControlIf#getElementKey(String, String)}
   * @param tableId
   * @param elementPath
   * @return
   */
  public String getElementKey(String tableId, String elementPath) {
    TableProperties tp = this.retrieveTablePropertiesForTable(tableId);
    if (tp == null) {
      return null;
    }
    return tp.getElementKeyFromElementPath(elementPath);
  }

  /**
   * @see {@link ControlIf#getColumnDisplayName(String, String)}
   * @param tableId
   * @param elementPath
   * @return
   */
  public String getColumnDisplayName(String tableId, String elementPath) {
    String elementKey = this.getElementKey(tableId, elementPath);
    TableProperties tp = this.retrieveTablePropertiesForTable(tableId);
    if (tp == null) {
      return null;
    }
    ColumnProperties columnProperties = tp.getColumnByElementKey(elementKey);
    if (columnProperties == null) {
      Log.e(TAG, "column with elementKey does not exist: " + elementKey);
      return null;
    }
    String displayName = columnProperties.getLocalizedDisplayName();
    return displayName;
  }

  /**
   * @see {@link ControlIf#getTableDisplayName(String)}
   * @param tableId
   * @return
   */
  public String getTableDisplayName(String tableId) {
    TableProperties tp = TableProperties.getTablePropertiesForTable(
        this.mActivity,
        this.mAppName,
        tableId);
    return tp.getLocalizedDisplayName();
  }
<<<<<<< HEAD
  
  public boolean updateRow(
      String tableId,
      String stringifiedJSON,
      String rowId) {
    return helperAddOrUpdateRow(tableId, stringifiedJSON, rowId);
  }
  
  protected ContentValues getContentValuesFromMap(
      TableProperties tableProperties,
      Map<String, String> elementKeyToValue) {
    return WebViewUtil.getContentValuesFromMap(
        tableProperties,
        elementKeyToValue);
  }
  
  public boolean addRow(String tableId, String stringifiedJSON) {
    return helperAddOrUpdateRow(tableId, stringifiedJSON, null); 
  }
  
  /**
   * Add or update a row. If rowId is null, add is called. If it is not, update
   * is called.
   * @param tableId
   * @param stringifiedJSON
   * @param rowId
   * @return
   */
  protected boolean helperAddOrUpdateRow(
      String tableId,
      String stringifiedJSON,
      String rowId) {
    TableProperties tableProperties =
        this.retrieveTablePropertiesForTable(tableId);
    if (tableProperties == null) {
      Log.e(TAG, "[addRow] cannot find table for id: " + tableId);
      return false;
=======

  public boolean addRow(String tableId, String stringifiedJSON) {
   TableProperties tableProperties =
       this.retrieveTablePropertiesForTable(tableId);
   if (tableProperties == null) {
     Log.e(TAG, "[addRow] cannot find table for id: " + tableId);
     return false;
   }
    Map<String, String> elementKeyToValue;
    if (stringifiedJSON == null) {
      // this case will let us add an empty row if null is passed.
      elementKeyToValue = new HashMap<String, String>();
    } else {
      elementKeyToValue = WebViewUtil.getMapFromJson(stringifiedJSON);
    }
    // we now have a map of elementkey -> value. Note that we're not currently
    // going to handle complex types or those that map to a json value. We
    // could, but we'd probably have to have a known entity do the conversions
    // for us somehow on the js side, rather than expect the caller to craft up
    // whatever format we've landed on for pictures.
    // This will contain the values we're going to insert into the database.
    ContentValues contentValues = new ContentValues();
    // TODO: respect locale and timezone. Getting this structure from other
    // places it is used.
    DataUtil dataUtil = new DataUtil(Locale.ENGLISH, TimeZone.getDefault());
    for (Map.Entry<String, String> entry : elementKeyToValue.entrySet()) {
      String elementKey = entry.getKey();
      String rawValue = entry.getValue();
      // Get the column so we know what type we need to handle.
      ColumnProperties columnProperties =
          tableProperties.getColumnByElementKey(elementKey);
      if (columnProperties == null) {
        // uh oh, no column for the given id. problem on the part of the caller
        Log.e(
            TAG,
            "[addRow] could not find column for element key: " + elementKey);
        return false;
      }
      ColumnType columnType = columnProperties.getColumnType();
      boolean parsedSuccessfully = dataUtil.addValueToContentValues(
          columnProperties,
          rawValue,
          contentValues);
      if (!parsedSuccessfully) {
        Log.e(
            TAG,
            "[addRow] could not parse value: " +
              rawValue +
              " for column type " +
              columnType);
        return false;
      }
>>>>>>> 26c6347e
    }
     Map<String, String> elementKeyToValue;
     if (stringifiedJSON == null) {
       // this case will let us add an empty row if null is passed.
       elementKeyToValue = new HashMap<String, String>();
     } else {
       elementKeyToValue = WebViewUtil.getMapFromJson(stringifiedJSON);
     }
     ContentValues contentValues = getContentValuesFromMap(
         tableProperties,
         elementKeyToValue);
     if (contentValues == null) {
       // something went wrong parsing.
       return false;
     }
     // If we've made it here, all appears to be well.
     SQLiteDatabase writableDatabase = getWritableDatabase();
     ODKDatabaseUtilsWrapper dbUtils = this.getODKDatabaseUtilsWrapper();
     if (rowId == null) {
       dbUtils.writeDataIntoExistingDBTable(
           writableDatabase,
           tableId,
           contentValues);
     } else {
       dbUtils.writeDataIntoExistingDBTableWithId(
           writableDatabase,
           tableId,
           contentValues,
           rowId);
     }
     return true;
  }

  /**
   * Very basic method to facilitate testing.
   * @return
   */
  protected SQLiteDatabase getWritableDatabase() {
    DataModelDatabaseHelper dmDbHelper =
        DataModelDatabaseHelperFactory.getDbHelper(mActivity, mAppName);
    SQLiteDatabase result = dmDbHelper.getWritableDatabase();
    return result;
  }

  /**
   * Very basic method to facilitate stubbing and injection of a mock object.
   * @return
   */
  protected ODKDatabaseUtilsWrapper getODKDatabaseUtilsWrapper() {
    ODKDatabaseUtilsWrapper result = new ODKDatabaseUtilsWrapper();
    return result;
  }

  /**
   * @see {@link ControlIf#getPlatformInfo()}
   * @return
   */
  public String getPlatformInfo() {
    // This is based on:
    // org.opendatakit.survey.android.views.ODKShimJavascriptCallback
    Map<String, String> platformInfo = new HashMap<String, String>();
    platformInfo.put(PlatformInfoKeys.VERSION, Build.VERSION.RELEASE);
    platformInfo.put(PlatformInfoKeys.CONTAINER, "Android");
    platformInfo.put(PlatformInfoKeys.APP_NAME, this.mAppName);
    platformInfo.put(PlatformInfoKeys.BASE_URI, getBaseContentUri());
    platformInfo.put(PlatformInfoKeys.LOG_LEVEL, "D");
    JSONObject jsonObject = new JSONObject(platformInfo);
    String result = jsonObject.toString();
    return result;
  }

  /**
   * @see {@link ControlIf#getFileAsUrl(String)}
   * @param relativePath
   * @return
   */
  public String getFileAsUrl(String relativePath) {
    String baseUri = getBaseContentUri();
    String result = baseUri + relativePath;
    return result;
  }

  /**
   * @see ControlIf#columnExists(String, String)
   * @param tableId
   * @param elementPath
   * @return
   */
  public boolean columnExists(String tableId, String elementPath) {
    String elementKey = this.getElementKey(tableId, elementPath);
    TableProperties tp = this.retrieveTablePropertiesForTable(tableId);
    if (tp == null) {
      return false;
    }
    ColumnProperties columnProperties = tp.getColumnByElementKey(elementKey);
    return columnProperties != null;
  }

  /**
   * Return the base uri for the Tables app name with a trailing separator.
   *
   * @return
   */
  private String getBaseContentUri() {
    Uri contentUri = UrlUtils.getWebViewContentUri(this.mActivity);
    contentUri = Uri.withAppendedPath(
        contentUri,
        Uri.encode(this.mAppName));
    return contentUri.toString() + File.separator;
  }

  /**
   * Launch the {@link CustomHomeScreenActivity} with the custom filename to
   * display. The return type on this method currently is always true, should
   * probably check if the file exists first.
   *
   * @param relativePath
   */
  public boolean launchHTML(String relativePath) {
    Log.d(TAG, "[launchHTML] launching relativePath: " + relativePath);
    Intent intent = new Intent(this.mActivity, WebViewActivity.class);
    Bundle bundle = new Bundle();
    IntentUtil.addAppNameToBundle(bundle, this.mAppName);
    IntentUtil.addFileNameToBundle(bundle, relativePath);
    intent.putExtras(bundle);
    this.mActivity.startActivityForResult(
        intent,
        Constants.RequestCodes.LAUNCH_WEB_VIEW);
    return true;
  }

  /**
   * Add a row with survey using the specified formId and screenPath. The
   * jsonMap should be a Stringified json map mapping elementName to values to
   * prepopulate with the add row request.
   *
   * @param tableId
   * @param formId
   *          if null, uses the default form
   * @param screenPath
   * @param jsonMap
   * @return true if the launch succeeded, false if something went wrong
   */
  public boolean helperAddRowWithSurvey(
      String tableId,
      String formId,
      String screenPath,
      String jsonMap) {
    // does this "to receive add" call make sense with survey? unclear.
    TableProperties tp = this.retrieveTablePropertiesForTable(tableId);
    if (tp == null) {
      Log.e(
          TAG,
          "table [" + tableId + "] could not be found. " + "returning.");
      return false;
    }
    SurveyFormParameters surveyFormParameters = null;
    if (formId == null) {
      surveyFormParameters = SurveyFormParameters
          .constructSurveyFormParameters(tp);
      formId = surveyFormParameters.getFormId();
    } else {
      surveyFormParameters = new SurveyFormParameters(
          true,
          formId,
          screenPath);
    }
    Map<String, String> map = null;
    // Do this null check and only parse and return errors if the jsonMap
    // is not null. This allows other methods doing similar things to call
    // through using this method and passing null values.
    if (jsonMap != null) {
      map = WebViewUtil.getMapFromJson(jsonMap);
      if (map == null) {
        Log.e(TAG, "couldn't parse values into map to give to Survey");
        return false;
      }
    }
    SurveyUtil.addRowWithSurvey(
        this.mActivity,
        this.mAppName,
        tp,
        surveyFormParameters,
        map);
    return true;
  }

  /**
   * Add a row with collect.
   * <p>
   * The check for null on formId is to try and minimize the amount of
   * similarly-named methods in this class, which makes it hard to maintain.
   *
   * @param tableId
   * @param formId
   *          if this is null, it is assumed the caller is not specifying a
   *          specific form, and instead the default form parameters are tried
   *          to be constructed.
   * @param formVersion
   * @param formRootElement
   * @param jsonMap
   *          a json string of values to prepopulate the form with. a null
   *          value won't prepopulate any values.
   * @return true if the launch succeeded, else false
   */
  public boolean helperAddRowWithCollect(
      String tableId,
      String formId,
      String formVersion,
      String formRootElement,
      String jsonMap) {
    // The first thing we need to do is get the correct TableProperties.
    TableProperties tp = this.retrieveTablePropertiesForTable(tableId);
    if (tp == null) {
      Log.e(TAG, "table [" + tableId + "] cannot have a row added"
          + " because it could not be found");
      return false;
    }
    Map<String, String> map = null;
    if (jsonMap != null) {
      map = WebViewUtil.getMapFromJson(jsonMap);
      if (map == null) {
        Log.e(TAG, "couldn't parse jsonString: " + jsonMap);
        return false;
      }
    }
    CollectFormParameters formParameters =
        CollectFormParameters.constructCollectFormParameters(tp);
    if (formId != null) {
      formParameters.setFormId(formId);
      if (formVersion != null) {
        formParameters.setFormVersion(formVersion);
      }
      if (formRootElement != null) {
        formParameters.setRootElement(formRootElement);
      }
    }
    this.prepopulateRowAndLaunchCollect(
        formParameters,
        tp,
        map);
    return true;
  }

  /**
   * It prepopulates the form as it needs based on the query (or the
   * elKeyToValueToPrepopulate parameter) and launches the form.
   *
   * @param params
   * @param tp
   * @param elKeyToValueToPrepopulate
   *          a map of element key to value that will prepopulate the Collect
   *          form for the new add row. Must be a map of column element key to
   *          value. If this parameter is null, it prepopulates based on the
   *          searchString, if there is one. If this value is not null, it
   *          ignores the queryString and uses only the map.
   */
  private void prepopulateRowAndLaunchCollect(
      CollectFormParameters params,
      TableProperties tp,
      Map<String, String> elKeyToValueToPrepopulate) {
    Intent addRowIntent;
    if (elKeyToValueToPrepopulate == null) {
      // The prepopulated values we need to get from the query string.
      addRowIntent = CollectUtil.getIntentForOdkCollectAddRowByQuery(
          this.mActivity,
          this.mAppName,
          tp,
          params);
    } else {
      // We've received a map to prepopulate with.
      addRowIntent = CollectUtil.getIntentForOdkCollectAddRow(
          this.mActivity,
          tp,
          params,
          elKeyToValueToPrepopulate);
    }
    // Now just launch the intent to add the row.
    CollectUtil.launchCollectToAddRow(
        this.mActivity,
        addRowIntent,
        tp);
  }

  /**
   * Launch survey to edit the row.
   *
   * @param tableId
   * @param rowId
   * @param formId
   * @param screenPath
   * @return true if the edit was launched successfully, else false
   */
  public boolean helperEditRowWithSurvey(
      String tableId,
      String rowId,
      String formId,
      String screenPath) {
    TableProperties tp = this.retrieveTablePropertiesForTable(tableId);
    if (tp == null) {
      Log.e(TAG, "table [" + tableId + "] cannot have a row edited with"
          + " survey because it cannot be found");
      return false;
    }
    SurveyFormParameters surveyFormParameters = null;
    if (formId == null) {
      surveyFormParameters =
          SurveyFormParameters.constructSurveyFormParameters(tp);
    } else {
      surveyFormParameters = new SurveyFormParameters(
          true,
          formId,
          screenPath);
    }
    SurveyUtil.editRowWithSurvey(
        this.mActivity,
        this.mAppName,
        rowId,
        tp,
        surveyFormParameters);
    return true;
  }

  /**
   * Edit the given row with Collect. Returns true if things went well, or
   * false if something went wrong.
   * <p>
   * formId is checked for null--if it is, it tries to use the default form.
   * If not null, it uses that form.
   *
   * @param tableId
   * @param rowId
   * @param formId
   * @param formVersion
   * @param formRootElement
   * @return
   */
  public boolean helperEditRowWithCollect(
      String tableId,
      String rowId,
      String formId,
      String formVersion,
      String formRootElement) {
    TableProperties tp = this.retrieveTablePropertiesForTable(tableId);
    if (tp == null) {
      Log.e(
          TAG,
          "[helperEditRowWithCollect] table [" +
              tableId +
              "] cannot have row edited, because it cannot be found");
      return false;
    }
    CollectFormParameters formParameters = null;
    if (formId == null) {
      // Then we want to construct the form parameters using default
      // values.
      formParameters = CollectFormParameters
          .constructCollectFormParameters(tp);
      formId = formParameters.getFormId();
      formVersion = formParameters.getFormVersion();
      formRootElement = formParameters.getRootElement();
    } else {
      formParameters = new CollectFormParameters(
          true,
          formId,
          formVersion,
          formRootElement,
          tp.getLocalizedDisplayName());
    }
    CollectUtil.editRowWithCollect(
        this.mActivity,
        this.mAppName,
        rowId,
        tp,
        formParameters);
    return true;
  }

  /**
   * Create an alert that will allow for a new table name. This might be to
   * rename an existing table, if isNewTable false, or it could be a new
   * table, if isNewTable is true.
   * <p>
   * This method is based on {@link TableManager.alertForNewTableName}. The
   * parameters are the same for the sake of consistency.
   * <p>
   * As this method does not access the javascript, the caller is responsible
   * for refreshing the displayed information.
   *
   * @param isNewTable
   * @param tp
   * @param givenTableName
   */
  public void alertForNewTableName(
      final boolean isNewTable,
      final TableProperties tp,
      String givenTableName) {
    Log.d(TAG, "alertForNewTableName called");
    Log.d(TAG, "isNewTable: " + Boolean.toString(isNewTable));
    Log.d(TAG, "tp: " + tp);
    Log.d(TAG, "givenTableName: " + givenTableName);
    AlertDialog newTableAlert;
    AlertDialog.Builder alert = new AlertDialog.Builder(mActivity);
    alert.setTitle(mActivity.getString(R.string.name_of_new_table));
    // An edit text for getting user input.
    final EditText input = new EditText(mActivity);
    alert.setView(input);
    if (givenTableName != null) {
      input.setText(givenTableName);
    }
    // OK Action: create a new table.
    alert.setPositiveButton(mActivity.getString(R.string.ok),
        new DialogInterface.OnClickListener() {

          @Override
          public void onClick(DialogInterface dialog, int which) {
            String newTableName = input.getText().toString().trim();
            if (newTableName == null || newTableName.equals("")) {
              Toast.makeText(
                  mActivity,
                  mActivity.getString(R.string.error_table_name_empty),
                  Toast.LENGTH_LONG).show();
            } else {
              if (isNewTable) {
                // TODO: prompt for this!
                String tableId = NameUtil.createUniqueTableId(
                    Control.this.mActivity,
                    Control.this.mAppName,
                    newTableName);
                addTable(newTableName, tableId);
              } else {
                SQLiteDatabase db = tp.getWritableDatabase();
                try {
                  db.beginTransaction();
                  tp.setDisplayName(db, newTableName);
                  db.setTransactionSuccessful();
                } catch ( Exception e ) {
                  e.printStackTrace();
                  Log.e(TAG, "Unable to change display name: " + e.toString());
                  Toast.makeText(
                      Control.this.mActivity,
                      "Unable to change display name",
                      Toast.LENGTH_LONG).show();
                } finally {
                  db.endTransaction();
                  db.close();
                }
              }
            }
          }
        });

    alert.setNegativeButton(
        R.string.cancel,
        new DialogInterface.OnClickListener() {

      @Override
      public void onClick(DialogInterface dialog, int which) {
        // Cancel it, do nothing.
      }
    });
    newTableAlert = alert.create();
    newTableAlert.getWindow().setSoftInputMode(
        WindowManager.LayoutParams.SOFT_INPUT_STATE_ALWAYS_VISIBLE);
    newTableAlert.show();
  }

  private void addTable(String tableName, String tableId) {
    // TODO: if this avenue to create a table remains, we need to also
    // prompt them for a tableId name.
    String dbTableName = NameUtil.createUniqueDbTableName(
        this.mActivity,
        this.mAppName,
        tableName);
    @SuppressWarnings("unused")
    TableProperties tp = TableProperties.addTable(
        this.mActivity,
        this.mAppName,
        dbTableName,
        tableName,
        tableId);
  }

  private TableData queryForTableData(
      String tableId,
      String sqlWhereClause,
      String[] sqlSelectionArgs,
      String[] sqlGroupBy,
      String sqlHaving,
      String sqlOrderByElementKey,
      String sqlOrderByDirection) {
    TableProperties tp = this.retrieveTablePropertiesForTable(tableId);
    if (tp == null) {
      Log.e(
          TAG,
          "request for table with tableId [" + tableId + "] cannot be found.");
      return null;
    }
    DbTable dbTable = DbTable.getDbTable(tp);
    UserTable userTable = dbTable.rawSqlQuery(
        sqlWhereClause,
        sqlSelectionArgs,
        sqlGroupBy,
        sqlHaving,
        sqlOrderByElementKey,
        sqlOrderByDirection);
    TableData tableData = new TableData(this.mActivity, userTable);
    return tableData;
  }

  /**
   * The keys for the platformInfo json object.
   * @author sudar.sam@gmail.com
   *
   */
  private static class PlatformInfoKeys {
    public static final String CONTAINER = "container";
    public static final String VERSION = "version";
    public static final String APP_NAME = "appName";
    public static final String BASE_URI = "baseUri";
    public static final String LOG_LEVEL = "logLevel";
  }

}<|MERGE_RESOLUTION|>--- conflicted
+++ resolved
@@ -483,7 +483,6 @@
         tableId);
     return tp.getLocalizedDisplayName();
   }
-<<<<<<< HEAD
   
   public boolean updateRow(
       String tableId,
@@ -521,60 +520,6 @@
     if (tableProperties == null) {
       Log.e(TAG, "[addRow] cannot find table for id: " + tableId);
       return false;
-=======
-
-  public boolean addRow(String tableId, String stringifiedJSON) {
-   TableProperties tableProperties =
-       this.retrieveTablePropertiesForTable(tableId);
-   if (tableProperties == null) {
-     Log.e(TAG, "[addRow] cannot find table for id: " + tableId);
-     return false;
-   }
-    Map<String, String> elementKeyToValue;
-    if (stringifiedJSON == null) {
-      // this case will let us add an empty row if null is passed.
-      elementKeyToValue = new HashMap<String, String>();
-    } else {
-      elementKeyToValue = WebViewUtil.getMapFromJson(stringifiedJSON);
-    }
-    // we now have a map of elementkey -> value. Note that we're not currently
-    // going to handle complex types or those that map to a json value. We
-    // could, but we'd probably have to have a known entity do the conversions
-    // for us somehow on the js side, rather than expect the caller to craft up
-    // whatever format we've landed on for pictures.
-    // This will contain the values we're going to insert into the database.
-    ContentValues contentValues = new ContentValues();
-    // TODO: respect locale and timezone. Getting this structure from other
-    // places it is used.
-    DataUtil dataUtil = new DataUtil(Locale.ENGLISH, TimeZone.getDefault());
-    for (Map.Entry<String, String> entry : elementKeyToValue.entrySet()) {
-      String elementKey = entry.getKey();
-      String rawValue = entry.getValue();
-      // Get the column so we know what type we need to handle.
-      ColumnProperties columnProperties =
-          tableProperties.getColumnByElementKey(elementKey);
-      if (columnProperties == null) {
-        // uh oh, no column for the given id. problem on the part of the caller
-        Log.e(
-            TAG,
-            "[addRow] could not find column for element key: " + elementKey);
-        return false;
-      }
-      ColumnType columnType = columnProperties.getColumnType();
-      boolean parsedSuccessfully = dataUtil.addValueToContentValues(
-          columnProperties,
-          rawValue,
-          contentValues);
-      if (!parsedSuccessfully) {
-        Log.e(
-            TAG,
-            "[addRow] could not parse value: " +
-              rawValue +
-              " for column type " +
-              columnType);
-        return false;
-      }
->>>>>>> 26c6347e
     }
      Map<String, String> elementKeyToValue;
      if (stringifiedJSON == null) {
